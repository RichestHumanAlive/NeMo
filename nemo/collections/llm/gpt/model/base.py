from dataclasses import dataclass
from typing import TYPE_CHECKING, Dict, Literal, Optional

import pytorch_lightning as L
import torch
import torch.distributed
from megatron.core.optimizer import OptimizerConfig
from megatron.core.transformer.transformer_config import TransformerConfig

from nemo.collections.llm import fn
from nemo.lightning import get_vocab_size, io
from nemo.lightning.megatron_parallel import MaskedTokenLossReduction
from nemo.lightning.pytorch.opt import MegatronOptimizerModule, OptimizerModule

if TYPE_CHECKING:
    from megatron.core.models.gpt.gpt_model import GPTModel as MCoreGPTModel

    from nemo.collections.common.tokenizers.tokenizer_spec import TokenizerSpec


@dataclass
class GPTConfig(TransformerConfig):
    # From megatron.core.models.gpt.gpt_model.GPTModel
    fp16_lm_cross_entropy: bool = False
    parallel_output: bool = True
    share_embeddings_and_output_weights: bool = True
    make_vocab_size_divisible_by: int = 128
    position_embedding_type: Literal["learned_absolute", "rope"] = "learned_absolute"
    rotary_base: int = 10000
    rotary_percent: float = 1.0
    seq_len_interpolation_factor: Optional[float] = None
    seq_length: int = 1024

    # TODO: Move this to better places?
    get_attention_mask_from_fusion: bool = False

    def configure_model(self, tokenizer) -> "MCoreGPTModel":
        vp_size = self.virtual_pipeline_model_parallel_size
        if vp_size:
            p_size = self.pipeline_model_parallel_size
            assert (
                self.num_layers // p_size
            ) % vp_size == 0, "Make sure the number of model chunks is the same across all pipeline stages."

        from megatron.core import parallel_state
        from megatron.core.models.gpt.gpt_model import GPTModel as MCoreGPTModel
        try:
            import transformer_engine
            from megatron.core.models.gpt.gpt_layer_specs import get_gpt_layer_with_transformer_engine_spec
            get_gpt_layer_spec = get_gpt_layer_with_transformer_engine_spec
        except ImportError:
            from megatron.core.models.gpt.gpt_layer_specs import get_gpt_layer_local_spec
            get_gpt_layer_spec = get_gpt_layer_local_spec

        return MCoreGPTModel(
            self,
<<<<<<< HEAD
            transformer_layer_spec=get_gpt_layer_spec(),
=======
            transformer_layer_spec=get_gpt_layer_with_transformer_engine_spec(self.num_moe_experts),
>>>>>>> 81a59cfe
            vocab_size=get_vocab_size(self, tokenizer.vocab_size, self.make_vocab_size_divisible_by),
            max_sequence_length=self.seq_length,
            fp16_lm_cross_entropy=self.fp16_lm_cross_entropy,
            parallel_output=self.parallel_output,
            share_embeddings_and_output_weights=self.share_embeddings_and_output_weights,
            position_embedding_type=self.position_embedding_type,
            rotary_percent=self.rotary_percent,
            rotary_base=self.rotary_base,
            seq_len_interpolation_factor=self.seq_len_interpolation_factor,
            pre_process=parallel_state.is_pipeline_first_stage(),
            post_process=parallel_state.is_pipeline_last_stage(),
        )


class GPTModel(L.LightningModule, io.IOMixin, io.ConnectorMixin, fn.FNMixin):
    def __init__(
        self,
        config: GPTConfig,
        # TODO: Add transformer_layer_spec when we update mcore
        optim: Optional[OptimizerModule] = None,
        tokenizer: Optional["TokenizerSpec"] = None,
    ):
        super().__init__()
        self.config = config
        self.tokenizer = tokenizer
        self.optim = optim or MegatronOptimizerModule(config=OptimizerConfig(lr=1e-4, use_distributed_optimizer=True))
        self.optim.connect(self)  # This will bind the `configure_optimizers` method

    def configure_model(self) -> None:
        self.module = self.config.configure_model(self.tokenizer)

    def forward(
        self,
        input_ids: torch.Tensor,
        position_ids: torch.Tensor,
        attention_mask: torch.Tensor,
        labels: Optional[torch.Tensor] = None,
        decoder_input: Optional[torch.Tensor] = None,
        inference_params=None,
    ) -> torch.Tensor:
        output_tensor = self.module(
            input_ids,
            position_ids,
            attention_mask,
            decoder_input=decoder_input,
            labels=labels,
            inference_params=inference_params,
        )

        return output_tensor

    def data_step(self, dataloader_iter) -> Dict[str, torch.Tensor]:
        return gpt_data_step(dataloader_iter)

    def forward_step(self, batch) -> torch.Tensor:
        return gpt_forward_step(self, batch)

    def training_step(self, batch, batch_idx=None) -> torch.Tensor:
        # In mcore the loss-function is part of the forward-pass (when labels are provided)

        return self.forward_step(batch)

    def validation_step(self, batch, batch_idx=None) -> torch.Tensor:
        # In mcore the loss-function is part of the forward-pass (when labels are provided)

        return self.forward_step(batch)

    def training_loss_reduction(self) -> MaskedTokenLossReduction:
        return MaskedTokenLossReduction()

    def validation_loss_reduction(self) -> MaskedTokenLossReduction:
        return MaskedTokenLossReduction(validation_step=True)


def gpt_data_step(dataloader_iter) -> Dict[str, torch.Tensor]:
    from megatron.core import parallel_state

    # Based on: https://github.com/NVIDIA/Megatron-LM/blob/main/pretrain_gpt.py#L87
    # https://github.com/NVIDIA/NeMo/blob/main/nemo/collections/nlp/models/language_modeling/megatron_gpt_model.py#L828-L842

    batch = next(dataloader_iter)

    _batch: dict
    if isinstance(batch, tuple) and len(batch) == 3:
        _batch = batch[0]
    else:
        _batch = batch

    required_keys = set()
    required_keys.add("attention_mask")
    if parallel_state.is_pipeline_first_stage():
        required_keys.update(("tokens", "position_ids"))
    if parallel_state.is_pipeline_last_stage():
        required_keys.update(("labels", "loss_mask"))
    # if self.get_attention_mask_from_fusion:
    #     required_keys.remove('attention_mask')

    _batch = {key: val.cuda(non_blocking=True) if key in required_keys else None for key, val in _batch.items()}
    # slice batch along sequence dimension for context parallelism
    output = get_batch_on_this_context_parallel_rank(_batch)

    return output


def gpt_forward_step(model, batch) -> torch.Tensor:
    forward_args = {
        "input_ids": batch["tokens"],
        "position_ids": batch["position_ids"],
        "attention_mask": batch["attention_mask"],
        "labels": batch["labels"],
    }

    if 'cu_seqlens' in batch:
        forward_args['packed_seq_params'] = get_packed_seq_params(batch)

    return model(**forward_args)


def get_batch_on_this_context_parallel_rank(batch):
    from megatron.core import parallel_state

    if (cp_size := parallel_state.get_context_parallel_world_size()) > 1:
        num_valid_tokens_in_ub = None
        if 'loss_mask' in batch and batch['loss_mask'] is not None:
            num_valid_tokens_in_ub = batch['loss_mask'].sum()

        cp_rank = parallel_state.get_context_parallel_rank()
        for key, val in batch.items():
            if val is not None:
                seq_dim = 1 if key != 'attention_mask' else 2
                _val = val.view(
                    *val.shape[0:seq_dim],
                    2 * cp_size,
                    val.shape[seq_dim] // (2 * cp_size),
                    *val.shape[(seq_dim + 1) :],
                )
                index = torch.tensor([cp_rank, (2 * cp_size - cp_rank - 1)], device="cpu", pin_memory=True).cuda(
                    non_blocking=True
                )
                _val = _val.index_select(seq_dim, index)
                _val = _val.view(*val.shape[0:seq_dim], -1, *_val.shape[(seq_dim + 2) :])
                batch[key] = _val
        batch['num_valid_tokens_in_ub'] = num_valid_tokens_in_ub
    return batch


def get_packed_seq_params(batch):
    from megatron.core.packed_seq_params import PackedSeqParams

    cu_seqlens = batch['cu_seqlens'].squeeze()  # remove batch size dimension (mbs=1)
    # remove -1 "paddings" added in collate_fn
    if (cu_seqlens_argmin := batch.get('cu_seqlens_argmin', None)) is not None:
        # pre-compute cu_seqlens_argmin in dataset class for perf
        cu_seqlens = cu_seqlens[: cu_seqlens_argmin.item()]
    else:
        cu_seqlens = cu_seqlens[: torch.argmin(cu_seqlens)]

    # pre-compute max_seqlens in dataset class for perf
    max_seqlen = batch['max_seqlen'].squeeze() if 'max_seqlen' in batch else None

    # these args are passed eventually into TEDotProductAttention.forward()
    return PackedSeqParams(
        cu_seqlens_q=cu_seqlens,
        cu_seqlens_kv=cu_seqlens,
        max_seqlen_q=max_seqlen,
        max_seqlen_kv=max_seqlen,
        qkv_format='thd',
    )


__all__ = ["GPTModel", "GPTConfig", "gpt_data_step", "gpt_forward_step"]<|MERGE_RESOLUTION|>--- conflicted
+++ resolved
@@ -54,11 +54,7 @@
 
         return MCoreGPTModel(
             self,
-<<<<<<< HEAD
-            transformer_layer_spec=get_gpt_layer_spec(),
-=======
-            transformer_layer_spec=get_gpt_layer_with_transformer_engine_spec(self.num_moe_experts),
->>>>>>> 81a59cfe
+            transformer_layer_spec=get_gpt_layer_spec(self.num_moe_experts),
             vocab_size=get_vocab_size(self, tokenizer.vocab_size, self.make_vocab_size_divisible_by),
             max_sequence_length=self.seq_length,
             fp16_lm_cross_entropy=self.fp16_lm_cross_entropy,
