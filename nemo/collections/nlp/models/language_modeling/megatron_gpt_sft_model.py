# Copyright (c) 2023, NVIDIA CORPORATION.  All rights reserved.
#
# Licensed under the Apache License, Version 2.0 (the "License");
# you may not use this file except in compliance with the License.
# You may obtain a copy of the License at
#
#     http://www.apache.org/licenses/LICENSE-2.0
#
# Unless required by applicable law or agreed to in writing, software
# distributed under the License is distributed on an "AS IS" BASIS,
# WITHOUT WARRANTIES OR CONDITIONS OF ANY KIND, either express or implied.
# See the License for the specific language governing permissions and
# limitations under the License.
import itertools
import json
from functools import partial
from typing import Any, Optional

import torch
from omegaconf import DictConfig, ListConfig
from pytorch_lightning.trainer.trainer import Trainer

from nemo.collections.common.metrics import MetricStringToTorchMetric
from nemo.collections.nlp.data.language_modeling.megatron.base_dataset_utils import (
    get_datasets_weights_and_num_samples,
)
from nemo.collections.nlp.data.language_modeling.megatron.blendable_dataset import BlendableDataset
from nemo.collections.nlp.data.language_modeling.megatron.gpt_sft_chat_dataset import GPTSFTChatDataset
from nemo.collections.nlp.data.language_modeling.megatron.gpt_sft_dataset import GPTSFTDataset
from nemo.collections.nlp.data.language_modeling.megatron.megatron_batch_samplers import (
    MegatronPretrainingBatchSampler,
)
from nemo.collections.nlp.models.language_modeling.megatron_gpt_model import MegatronGPTModel
from nemo.collections.nlp.modules.common.megatron.utils import get_iterator_k_split
from nemo.collections.nlp.modules.common.text_generation_utils import generate, get_computeprob_response
from nemo.collections.nlp.parts.mixins.nlp_adapter_mixins import NLPAdapterModelMixin
from nemo.collections.nlp.parts.utils_funcs import get_last_rank
from nemo.utils import AppState, logging

try:
    from apex.transformer.pipeline_parallel.utils import (
        _reconfigure_microbatch_calculator,
        get_current_global_batch_size,
        get_micro_batch_size,
        get_num_microbatches,
    )

    HAVE_APEX = True
except (ImportError, ModuleNotFoundError):
    HAVE_APEX = False

try:
    from megatron.core import parallel_state
    from megatron.core.pipeline_parallel.schedules import get_forward_backward_func

    HAVE_MEGATRON_CORE = True

except (ImportError, ModuleNotFoundError):

    HAVE_MEGATRON_CORE = False


__all__ = ['MegatronGPTSFTModel']


class MegatronGPTSFTModel(NLPAdapterModelMixin, MegatronGPTModel):
    """
    Megatron GPT Supervised Fine-Tuning
    """

    def __init__(self, cfg: DictConfig, trainer: Trainer):
        if not HAVE_APEX:
            raise ImportError(
                "Apex was not found. Please see the NeMo README for installation instructions: https://github.com/NVIDIA/NeMo#megatron-gpt."
            )
        super().__init__(cfg, trainer=trainer)
        self.sep_id = cfg.get('sep_id', 49704)
        if hasattr(self.cfg.data, "validation_ds"):
            self.val_metric, self.val_metric_name = self.setup_metric(self.cfg.data.validation_ds)
            self.val_metric = torch.nn.ModuleList(self.val_metric) if self.val_metric is not None else None
            # Used other keys from metadata to calulate metrics
            if hasattr(self.cfg.data.validation_ds, "metric"):
                self.val_metric_label_key = self.cfg.data.validation_ds.metric.get('label_key', 'labels')

        if hasattr(self.cfg.data, "test_ds"):
            self.test_metric, self.test_metric_name = self.setup_metric(self.cfg.data.test_ds)
            self.test_metric = torch.nn.ModuleList(self.test_metric) if self.test_metric is not None else None
            # Used other keys from metadata to calulate metrics
            if hasattr(self.cfg.data.test_ds, "metric"):
                self.test_metric_label_key = self.cfg.data.test_ds.metric.get('label_key', 'labels')

        if self.cfg.get('megatron_amp_O2', False):
            base_module = self.model.module
        else:
            base_module = self.model

        self._reset_activation_checkpointing_args()
        self._reset_sequence_parallelism_args()
        self.virtual_tokens = 0

    def setup_metric(self, data_cfg):
        metric_name = "exact_string_match"
        if not hasattr(data_cfg, "metric"):
            metric = MetricStringToTorchMetric["exact_string_match"]
        else:
            if not hasattr(data_cfg.metric, "name"):
                raise ValueError("Metric name is not provided in the metric config.")
            if data_cfg.metric.name == "loss":
                return None, "loss"
            if data_cfg.metric.name not in MetricStringToTorchMetric:
                raise KeyError(
                    f"{data_cfg.metric.name} is not supported. List of supported metrics: {MetricStringToTorchMetric.keys()}"
                )
            if data_cfg.metric.name in self._metrics_require_string2category_map:
                if data_cfg.metric.average is None:
                    raise ValueError(
                        f"{data_cfg.metric.name} requires specifying whether you want to compute a micro or macro average. Found None."
                    )
            if (
                data_cfg.metric.get('labels_are_strings', False)
                and data_cfg.metric.name in self._metrics_require_string2category_map
            ):
                if data_cfg.metric.num_classes is None:
                    raise ValueError(
                        "Number of classes is not provided in the metric section within the data config. "
                        f"Please provide the number of classes in the data config to use the {data_cfg.metric.name} metric."
                    )
                if data_cfg.metric.get('class_labels', None) is None or not isinstance(
                    data_cfg.metric.get('class_labels', None), ListConfig
                ):
                    raise ValueError(
                        "Class labels are not provided properly in the metric section witnin the data config. "
                        f"Please provide the class labels as a list of strings in the data config to use the {data_cfg.metric.name} metric."
                    )
                if len(data_cfg.metric.get('class_labels', None)) != data_cfg.metric.num_classes:
                    raise ValueError(
                        f"Number of class labels {len(data_cfg.metric.get('class_labels', None))} does not match `num_classes` : {data_cfg.metric.num_classes}"
                    )

            metric_name = data_cfg.metric.name
            metric = MetricStringToTorchMetric[metric_name]

            if isinstance(data_cfg.file_names, ListConfig):
                if 'rouge' not in data_cfg.metric.name:
                    metric = [
                        metric(average=data_cfg.metric.average, num_classes=data_cfg.metric.num_classes)
                        for _ in range(len(data_cfg.file_names))
                    ]
                else:
                    metric = [metric() for _ in range(len(data_cfg.file_names))]
            else:
                if 'rouge' not in data_cfg.metric.name:
                    metric = [metric(average=data_cfg.metric.average, num_classes=data_cfg.metric.num_classes)]
                else:
                    metric = [metric()]

        return metric, metric_name

    @property
    def _metrics_require_string2category_map(self):
        return set(["f1", "accuracy", "average_precision"])

    def setup(self, stage=None):
        # NOTE: super().__init__ will try and setup train/val/test datasets, but we sidestep this using a if self._train_ds is not None condition
        # We then set things up for real only once setup() of this class is called.
        resume_checkpoint_path = self.trainer.ckpt_path
        self.setup_complete = True
        if resume_checkpoint_path:
            init_consumed_samples = self._extract_consumed_samples_from_ckpt(resume_checkpoint_path)
        else:
            init_consumed_samples = 0
        self.init_consumed_samples = init_consumed_samples

        if stage == 'predict':
            return

        # If the user wants to manually override train and validation dataloaders before calling `.fit()`
        if self._train_dl is not None and self._validation_dl is not None:
            return
        self.build_train_valid_test_datasets(stage=stage)
        if hasattr(self, '_train_ds'):
            self.setup_training_dataloader()
        if hasattr(self, '_validation_ds'):
            self._validation_dl = self.setup_eval_dataloader(self._validation_ds, self.cfg.data.validation_ds)
        if hasattr(self.cfg.data, 'test_ds') and self.cfg.data.test_ds.get('file_names', None) is not None:
            self._test_dl = self.setup_eval_dataloader(self._test_ds, self.cfg.data.test_ds)

        # Raise error if using multiple dataloaders
        if type(self._validation_dl) == list and len(self._validation_dl) > 1:
            raise NotImplementedError('Lightning 2.0 does not support multiple dataloaders with dataloader_iter')

        if type(self._test_dl) == list and len(self._test_dl) > 1:
            raise NotImplementedError('Lightning 2.0 does not support multiple dataloaders with dataloader_iter')

        # when using pipeline model parallel the final stage need to initialize word embeddings
        if not self.cfg.get('mcore_gpt', False):
            if parallel_state.get_pipeline_model_parallel_world_size() > 1:
                if isinstance(self.model, list):
                    for i, module in enumerate(self.model):
                        parallel_state.set_virtual_pipeline_model_parallel_rank(i)
                        module.sync_initial_word_embeddings()
                    parallel_state.set_virtual_pipeline_model_parallel_rank(0)
                else:
                    self.model.sync_initial_word_embeddings()

        if self.cfg.get('transformer_engine', False):
            self.setup_transformer_engine_tp_groups()
        self.setup_complete = True

    def _build_dataset(self, data_cfg, is_train=True):
        datasets = []
        # Determine if we are using a single dataset or a list of datasets.
        is_list_config = isinstance(data_cfg.file_names, ListConfig)
        if not is_list_config:
            raise ValueError(f"SFT train/validation datasets must be provided as a list of individual JSONL files.")

        if is_train:
            # Construct the data prefix list for `get_datasets_weights_and_num_samples()`
            # that is of the format [weight1,file_name1,weight2,file_name2,...]
            if data_cfg.concat_sampling_probabilities is None or not isinstance(
                data_cfg.concat_sampling_probabilities, ListConfig
            ):
                raise ValueError(
                    (
                        f"concat_sampling_probabilities must be a ListConfig with the same number of files in file_names."
                        f"Found: {data_cfg.concat_sampling_probabilities}"
                    )
                )

            if len(data_cfg.get('concat_sampling_probabilities', None)) != len(data_cfg.file_names):
                raise ValueError(
                    (
                        f"concat_sampling_probabilities must be of the same size as file_names.",
                        f"Provided size {len(data_cfg.concat_sampling_probabilities)}, number of datasets {len(data_cfg.file_names)}",
                    )
                )

            data_prefix = []
            for weight, prefix in zip(data_cfg.concat_sampling_probabilities, data_cfg.file_names):
                data_prefix.append(weight)
                data_prefix.append(prefix)

            if self.trainer.max_steps is None or self.trainer.max_steps <= 0:
                raise ValueError(
                    f'Trainer max_steps must be set to a positive integer. Found {self.trainer.max_steps}'
                )
            num_train_samples = [self.trainer.max_steps * data_cfg.global_batch_size]
            _, _, num_train_samples_per_dataset = get_datasets_weights_and_num_samples(data_prefix, num_train_samples)
            num_train_samples_after_blend = sum([x[0] for x in num_train_samples_per_dataset])
        else:
            num_train_samples_per_dataset = [[None]] * len(data_cfg.file_names)

        # Check dataset max_seq_legnth and max_position_embeddings size
        if (
            self.cfg.get('position_embedding_type', None) in [None, 'learned_absolute']
            and data_cfg.max_seq_length > self.cfg.max_position_embeddings
        ):
            logging.warning(
                f"Set dataset max_seq_length to max_position_embeddings {self.cfg.max_position_embeddings} if using learned_absolute position embedding"
            )
            data_cfg.max_seq_length = self.cfg.max_position_embeddings

        for file_path, num_samples in zip(data_cfg.file_names, num_train_samples_per_dataset):
            if self.cfg.data.get("chat", False):
                dataset_cls = GPTSFTChatDataset
            else:
                dataset_cls = GPTSFTDataset
            dataset = dataset_cls(
                file_path=file_path,
                tokenizer=self.tokenizer,
                max_seq_length=data_cfg.max_seq_length,
                min_seq_length=data_cfg.min_seq_length,
                add_bos=data_cfg.get('add_bos', False),
                add_eos=data_cfg.get('add_eos', True),
                add_sep=data_cfg.get('add_sep', False),
                sep_id=self.sep_id,
                max_num_samples=num_samples[0],
                seed=data_cfg.get('seed', 1234),
                label_key=data_cfg.get('label_key', 'answer'),
                answer_only_loss=self.cfg.get('answer_only_loss', True),
                truncation_field=data_cfg.get('truncation_field', 'text'),
                pad_to_max_length=data_cfg.get('pad_to_max_length', False),
                index_mapping_dir=data_cfg.get('index_mapping_dir', None),
                prompt_template=data_cfg.get('prompt_template', None),
                virtual_tokens=self.virtual_tokens,
                tokens_to_generate=data_cfg.get(
                    'tokens_to_generate', 0
                ),  # used at inference time to allocate tensor positions for tokens that will be generated by inf procedure.
                memmap_workers=data_cfg.get(
                    'memmap_workers', None
                ),  # used to set num. of workers to create the memmap index files
                hf_dataset=data_cfg.get(
                    'hf_dataset', False
                ),  # Whether to load the json file with the HuggingFace dataset. otherwise, will load the jsonl file with the JSONLMemMapDataset.
                truncation_method=data_cfg.get(
                    'truncation_method', 'right'
                ),  # used to choose truncation method. Options: ['random', 'left', 'right']
<<<<<<< HEAD
                use_flash_attention=self.cfg.get('use_flash_attention', False),
=======
                special_tokens=self.cfg.data.get(
                    'chat_prompt_tokens', None
                ),  # special tokens for the chat prompts, a dictionary of {token_type: token}. Default: {'system_turn_start': '<extra_id_0>', 'turn_start': '<extra_id_1>', 'label_start': '<extra_id_2>', 'end_of_turn': '\n', "end_of_name": "\n"}
>>>>>>> ddd052f8
            )
            datasets.append(dataset)
        if is_train:
            dataset = BlendableDataset(
                datasets=datasets, weights=data_cfg.concat_sampling_probabilities, size=num_train_samples_after_blend
            )
            return dataset
        else:
            return datasets

    def _determine_log_key(self, data_config, dataloader_idx, metric_name, mode):
        # Function that determines whether to log based on the user provided name of the dataset or the dataloader index.
        base_key = f"{mode}_{metric_name}_" if metric_name is not None else f"{mode}_"
        # If the user provided names for each validation/test dataset, use those.
        if hasattr(data_config, "names") and data_config.names is not None:
            # With only a single validation/test dataset, the name is not a list.
            if not isinstance(data_config.names, ListConfig):
                name = data_config.names
            else:
                name = data_config.names[dataloader_idx]
            return base_key + name
        else:
            return base_key + f"dataloader{dataloader_idx}"

    def fwd_bwd_step(self, dataloader_iter, batch_idx, forward_only):
        batch = next(dataloader_iter)
        # Pass only torch.Tensor to prevent errors when process get_iterator_k_split()
        batch = {k: v for k, v in batch.items() if isinstance(v, torch.Tensor)}
        _, seq_length = batch['tokens'].shape
        data_iter = get_iterator_k_split(batch, get_num_microbatches())

        # handle asynchronous grad reduction
        no_sync_func = None
        grad_sync_func = None
        param_sync_func = None
        if not forward_only and self.with_distributed_adam:
            no_sync_func = partial(self._optimizer.no_sync, greedy_grad_copy=self.megatron_amp_o2,)
            grad_sync_func = self.reduce_overlap_gradients
            param_sync_func = self.sync_overlap_parameters

        self.model.config.no_sync_func = no_sync_func
        self.model.config.grad_sync_func = grad_sync_func
        self.model.config.param_sync_func = param_sync_func

        fwd_bwd_function = get_forward_backward_func()

        losses_reduced_per_micro_batch = fwd_bwd_function(
            forward_step_func=self.get_forward_output_and_loss_func(),
            data_iterator=data_iter,
            model=[self.model],
            num_microbatches=get_num_microbatches(),
            forward_only=forward_only,
            seq_length=seq_length,
            micro_batch_size=get_micro_batch_size(),
        )

        # only the last stages of the pipeline return losses
        if losses_reduced_per_micro_batch:
            if (not forward_only) or self.cfg.data.get('validation_drop_last', True):
                # average loss across micro batches
                loss_tensors_list = [loss_reduced['avg'] for loss_reduced in losses_reduced_per_micro_batch]
                loss_tensor = torch.concat(loss_tensors_list)
                loss_mean = loss_tensor.mean()
            else:
                # Get the total loss since micro batches sizes are not uniform
                loss_sum_tensors_list = [
                    loss_sum['loss_sum_and_ub_size']
                    for loss_sum in losses_reduced_per_micro_batch
                    if loss_sum['loss_sum_and_ub_size'][1] > 0
                ]
                loss_sum = (
                    torch.vstack(loss_sum_tensors_list).sum(axis=0)
                    if len(loss_sum_tensors_list) > 0
                    else torch.tensor([0.0, 0.0]).cuda()
                )
                return loss_sum
        else:
            # we're not on the last pipeline stage so no losses
            if forward_only:
                loss_mean = []
            else:
                loss_mean = torch.tensor(0.0).cuda()

        return loss_mean

    def validation_step(self, dataloader_iter, batch_idx, dataloader_idx=0):
        return self.inference_step(dataloader_iter, batch_idx, 'validation', dataloader_idx)

    def test_step(self, dataloader_iter, batch_idx, dataloader_idx=0):
        # Add try except since dataloader_iter in PTL 2.0 doesnt catch the end of iterables
        return self.inference_step(dataloader_iter, batch_idx, 'test', dataloader_idx)

    def inference_step(self, dataloader_iter, batch_idx, mode, dataloader_idx=0):
        # Check if iterator is exhausted
        dataloader_iter, done = self._val_iterator_done(dataloader_iter)
        if done:
            return
        batch = next(dataloader_iter)
        data_cfg = self.cfg.data.validation_ds if mode == 'validation' else self.cfg.data.test_ds
        self._reconfigure_and_process_inference_batch(batch, data_cfg)
        # Meta data from dataset
        metadata = batch.get('metadata', [{}] * len(batch['tokens']))
        loss = super().validation_step(itertools.chain([batch]), batch_idx)

        if data_cfg.get("write_predictions_to_file", False) or data_cfg.metric.name != 'loss':
            # We need _inference_config to get generation params
            # add_BOS and tokens_to_generate are set in dataset
            if self.get_inference_config() is None:
                self.set_inference_config(inference_config={})
            self._inference_config['add_BOS'] = data_cfg.add_bos
            self._inference_config['tokens_to_generate'] = data_cfg.get('tokens_to_generate')

            output = self.predict_step(batch, batch_idx, dataloader_idx)
            inputs_text = [self.tokenizer.ids_to_text(c.tolist()) for c in batch['contexts']]
            labels_text = [self.tokenizer.ids_to_text(a.tolist()) for a in batch['answers']]
            preds_text = [
                self.tokenizer.ids_to_text(t[l.item() :][: data_cfg.get('tokens_to_generate')])
                for t, l in zip(output['token_ids'], batch['context_lengths'])
            ]
        else:
            inputs_text, labels_text, preds_text = [], [], []

        outputs = {
            'loss': loss,
            'preds': preds_text,  # [str]
            'labels': labels_text,  # [str]
            'inputs': inputs_text,  # [str]
            'metadata': metadata,  # [dict]
        }

        if mode == 'validation':
            if type(self.trainer.val_dataloaders) == list and len(self.trainer.val_dataloaders) > 1:
                # super().validation_step appends just loss to self.validation_step_outputs, replace the last appended loss with the outputs dict
                self.validation_step_outputs[dataloader_idx][-1] = outputs
            else:
                # super().validation_step appends just loss to self.validation_step_outputs, replace the last appended loss with the outputs dict
                self.validation_step_outputs[-1] = outputs
        else:
            if type(self.trainer.test_dataloaders) == list and len(self.trainer.test_dataloaders) > 1:
                self.test_step_outputs[dataloader_idx][-1] = outputs
            else:
                self.test_step_outputs[-1] = outputs
        return outputs

    def inference_epoch_end(self, outputs, mode, data_cfg):
        # Parent class will handle logging of the loss.
        if not outputs:
            return

        if isinstance(outputs[0], dict):
            outputs = [outputs]

        averaged_loss = []
        averaged_metric = []
        # Log metrics for each provided validation/test dataset.
        for dataloader_idx, output in enumerate(outputs):
            # Expand on_validation_epoch_end from parent class MegatronGPTModel as on_validation_epoch_end doesnt take outputs arg
            # loss = super().on_validation_epoch_end([x['loss'] for x in output])
            loss_vals = [x['loss'] for x in output]
            if parallel_state.is_pipeline_last_stage():
                # only the last pipeline parallel stages return loss with their batch size
                if self.cfg.data.get('validation_drop_last', True):
                    loss = torch.stack(loss_vals).mean()
                else:
                    # Compute the avg loss by total_loss across all samples / total number of samples
                    total_loss_and_total_samples = torch.vstack(loss_vals).sum(axis=0)
                    avg_loss = total_loss_and_total_samples[0] / total_loss_and_total_samples[1]
                    loss = avg_loss.type(torch.float32).cuda()
            else:
                loss = torch.tensor(0.0, dtype=torch.float32).cuda()

            # we can only log on one rank if it is rank zero so we broadcast from last rank
            torch.distributed.broadcast(loss, get_last_rank())

            self.log('val_loss', loss, prog_bar=True, rank_zero_only=True, batch_size=1)

            # Determine the key used to log the loss based on the user provided name of the dataset or the dataloader index.
            loss_log_key = self._determine_log_key(data_cfg, dataloader_idx, "loss", mode)
            self.log(loss_log_key, loss, batch_size=1)
            averaged_loss.append(loss)

            # Gather the outputs object from all data parallel ranks since we are using the DistributedSampler which splits data across DDP ranks.
            gathered_outputs = [None for _ in range(parallel_state.get_data_parallel_world_size())]
            torch.distributed.all_gather_object(
                gathered_outputs,
                [
                    {'preds': x['preds'], 'labels': x['labels'], 'inputs': x['inputs'], 'metadata': x['metadata']}
                    for x in output
                ],
                group=parallel_state.get_data_parallel_group(),
            )

            # Remove duplicate examples due to distributed sampler.
            deduplicated_outputs = {
                'preds': [],
                'labels': [],
                'inputs': [],
                'metadata': [],
            }
            total_size = 0
            for rank in range(0, parallel_state.get_data_parallel_world_size()):
                for batch in gathered_outputs[rank]:
                    for pred, label, input, metadata in zip(
                        batch['preds'], batch['labels'], batch['inputs'], batch['metadata']
                    ):
                        total_size += 1
                        if not metadata.get("__AUTOGENERATED__", False):
                            deduplicated_outputs['preds'].append(pred)
                            deduplicated_outputs['labels'].append(label)
                            deduplicated_outputs['inputs'].append(input)
                            deduplicated_outputs['metadata'].append(metadata)
                        else:
                            logging.info(
                                f"skipping autogenerated example example {input} prediction {pred} label {label}"
                            )

            # Compute metric score
            metric_name = self.val_metric_name if mode == 'validation' else self.test_metric_name
            metric_label_key = self.val_metric_label_key if mode == 'validation' else self.test_metric_label_key
            if metric_name != 'loss':
                metric_log_key = self._determine_log_key(data_cfg, dataloader_idx, metric_name, mode)
                metric_fn = (
                    self.val_metric[dataloader_idx] if mode == 'validation' else self.test_metric[dataloader_idx]
                )
                if metric_label_key in deduplicated_outputs['metadata'][0]:
                    labels = [m[metric_label_key] for m in deduplicated_outputs['metadata']]
                else:
                    labels = deduplicated_outputs['labels']

                for pred, label in zip(deduplicated_outputs['preds'], labels):
                    _ = metric_fn(pred, label)

                metric_result = metric_fn.compute()

                if metric_name == 'rouge':
                    for k, v in metric_result.items():
                        if 'fmeasure' in k:
                            self.log(metric_log_key + f'_{k}', v.item(), sync_dist=True)
                            logging.info(f"{mode} {metric_name} {k}: {v.item()}")
                    metric_result = metric_result['rouge1_fmeasure']
                else:
                    self.log(metric_log_key, metric_result.item(), sync_dist=True)
                    logging.info(f"{mode} {metric_name}: {metric_result.item()}")

                metric_fn.reset()
                averaged_metric.append(metric_result)

            # Write predictions to file
            if self.global_rank == 0 and data_cfg.get("write_predictions_to_file", False):
                logging.info(
                    f"Total deduplicated inference data size: {total_size} to {len(deduplicated_outputs['inputs'])}"
                )

                # Check if the user provided a prefix path to the file(s) they want to write.
                if not hasattr(data_cfg, "output_file_path_prefix") or data_cfg.output_file_path_prefix is None:
                    raise ValueError(
                        f"Cannot write predictions to file when output_file_path_prefix is not set or present in the yaml config file."
                    )
                filename_log_key = self._determine_log_key(data_cfg, dataloader_idx, None, mode)
                self.write_predictions_to_file(
                    deduplicated_outputs, f"{data_cfg.output_file_path_prefix}_{filename_log_key}"
                )

            torch.distributed.barrier(group=parallel_state.get_data_parallel_group())
            outputs[dataloader_idx].clear()  # free memory

        # Logging of the averaged metrics:
        averaged_loss = sum(averaged_loss) / len(averaged_loss)
        averaged_metric = sum(averaged_metric) / len(averaged_metric) if len(averaged_metric) >= 1 else None

        # Handle case where metrics can be nan or inf. This can break checkpoint save/load.
        if averaged_metric is not None and (torch.isinf(averaged_metric) or torch.isnan(averaged_metric)):
            app_state = AppState()
            monitor_mode = app_state.checkpoint_callback_params.mode
            assert monitor_mode in ['min', 'max']
            averaged_metric = 0.0 if monitor_mode == 'max' else 1e5

        if mode == 'validation':
            self.log("validation_loss", averaged_loss, batch_size=1)
            if averaged_metric is not None:
                self.log(f"validation_{self.val_metric_name}", averaged_metric)
        elif mode == 'test':
            self.log("test_loss", averaged_loss, batch_size=1)
            if averaged_metric is not None:
                self.log(f"test_{self.test_metric_name}", averaged_metric)

        # Merge the functionality of previous on_inference_epoch_end() within inference_epoch_end() func here
        app_state = AppState()
        self._restore_activation_checkpointing_args()
        self._restore_sequence_parallelism_args()
        if hasattr(self, "_train_ds"):
            _reconfigure_microbatch_calculator(
                rank=app_state.global_rank,
                rampup_batch_size=None,
                global_batch_size=self.cfg.data.train_ds.global_batch_size,
                micro_batch_size=self.cfg.data.train_ds.micro_batch_size,
                data_parallel_size=parallel_state.get_data_parallel_world_size(),
            )
        # When running `trainer.validate()`, the training dataset is not available.
        else:
            logging.warning('No training data found, reconfiguring microbatches based on validation batch sizes.')
            _reconfigure_microbatch_calculator(
                rank=app_state.global_rank,
                rampup_batch_size=None,
                global_batch_size=data_cfg.global_batch_size,
                micro_batch_size=data_cfg.micro_batch_size,
                data_parallel_size=parallel_state.get_data_parallel_world_size(),
            )

        return averaged_loss, averaged_metric

    def predict_step(self, batch: Any, batch_idx: int, dataloader_idx: Optional[int] = None) -> Any:
        inference_config = self.get_inference_config()
        # need to overwrite some configuration, make it immutable
        inference_config = inference_config.copy()
        global_batch_size_per_gpu = batch['tokens'].size(0)
        num_micro_batches_before_decode = get_num_microbatches()

        compute_logprob = inference_config.get('compute_logprob', False)
        if compute_logprob:
            inference_config['inputs'] = batch
            inference_config['tokens_to_generate'] = 1
            inference_config['all_probs'] = True
            inference_config["add_BOS"] = False
            inference_config['greedy'] = True
            response = generate(self, **inference_config)
            response = get_computeprob_response(self.tokenizer, response, batch)
        else:
            # for megatron_gpt_eval.py
            if isinstance(batch, list):
                inference_config['inputs'] = batch
            else:
                # peft_eval.py
                inference_config['inputs'] = (batch['contexts'].cuda(), batch['context_lengths'].cuda())
            response = generate(self, **inference_config)

        app_state = AppState()
        _reconfigure_microbatch_calculator(
            rank=app_state.global_rank,
            rampup_batch_size=None,
            global_batch_size=global_batch_size_per_gpu * parallel_state.get_data_parallel_world_size(),
            micro_batch_size=global_batch_size_per_gpu // num_micro_batches_before_decode,
            data_parallel_size=parallel_state.get_data_parallel_world_size(),
        )

        return response

    def write_predictions_to_file(self, outputs, output_file_path_prefix):
        output_file_path = output_file_path_prefix + "_inputs_preds_labels.jsonl"
        with open(output_file_path, "w") as f_json:
            assert (
                len(outputs['inputs']) == len(outputs['preds']) == len(outputs['labels']) == len(outputs['metadata'])
            )
            for i, p, l, m in zip(outputs['inputs'], outputs['preds'], outputs['labels'], outputs['metadata']):
                json_string = {'input': i, 'pred': p, 'label': l}
                for k, v in m.items():
                    if k not in json_string:
                        json_string[k] = v
                f_json.write(json.dumps(json_string) + '\n')

        logging.info(f'Predictions saved to {output_file_path}')

    def cast_for_metric(self, pred, label, metric_name, class_labels=None, labels_are_strings=False):
        if metric_name == 'exact_string_match' or 'rouge' in metric_name:
            return pred, label
        pred = pred.replace(' ', '')
        label = label.replace(' ', '')

        # Correlation metrics require casting to float.
        if metric_name in ['pearson_corr_coef', 'spearman_corr_coef']:
            # Text-to-text model predictions may not always be valid floating point numbers.
            try:
                pred = float(pred)
            except ValueError:
                pred = 0.0

            try:
                label = float(label)
            except ValueError:
                raise ValueError(f'Could not convert {label} to float.')

            pred = torch.FloatTensor([pred]).to(self.device)
            label = torch.FloatTensor([label]).to(self.device)

        # Other metrics require casting to integers.
        elif metric_name in self._metrics_require_string2category_map and not labels_are_strings:
            # Text-to-text model predictions may not always be valid integers.
            try:
                pred = int(pred)
            except ValueError:
                pred = 0

            try:
                label = int(label)
            except ValueError:
                raise ValueError(f'Could not convert {label} to int.')

            pred = torch.LongTensor([pred]).to(self.device)
            label = torch.LongTensor([label]).to(self.device)

        # If labels are strings, we need to convert them to indices for some metrics.
        elif metric_name in self._metrics_require_string2category_map and labels_are_strings:
            # Cast string labels to integers before computing the metric.
            if pred not in class_labels:
                pred = 0  # If the prediction is not in the class labels, use the first class label.
            else:
                pred = class_labels.index(pred)
            if label not in class_labels:
                raise ValueError(f"Ground truth labe; {label} is not in the class labels list : {class_labels}")
            label = class_labels.index(label)
            pred = torch.LongTensor([pred]).to(self.device)
            label = torch.LongTensor([label]).to(self.device)
        else:
            raise ValueError(f'Metric {metric_name} not supported.')

        return pred, label

    # Override the parent batch reconfiguring logic.
    def _reconfigure_and_process_inference_batch(self, batch, data_cfg):
        global_batch_size_per_gpu = batch['tokens'].size(0)
        # This should happen only on the last batch of the dataset.
        if (
            global_batch_size_per_gpu
            != get_current_global_batch_size() // parallel_state.get_data_parallel_world_size()
        ):
            # NOTE: This is reconfiguring to make sure there is no grad-acc for validation batches.
            if (
                global_batch_size_per_gpu
                != data_cfg.global_batch_size // parallel_state.get_data_parallel_world_size()
            ):
                app_state = AppState()
                _reconfigure_microbatch_calculator(
                    rank=app_state.global_rank,
                    rampup_batch_size=None,
                    global_batch_size=global_batch_size_per_gpu * parallel_state.get_data_parallel_world_size(),
                    micro_batch_size=global_batch_size_per_gpu,
                    data_parallel_size=parallel_state.get_data_parallel_world_size(),
                )
            # NOTE: need to explicitly handle resetting for multi-validation
            else:
                app_state = AppState()
                _reconfigure_microbatch_calculator(
                    rank=app_state.global_rank,
                    rampup_batch_size=None,
                    global_batch_size=data_cfg.global_batch_size,
                    micro_batch_size=data_cfg.micro_batch_size,
                    data_parallel_size=parallel_state.get_data_parallel_world_size(),
                )

    def build_train_valid_test_datasets(self, stage):
        if stage != 'test':
            logging.info('Building GPT SFT validation datasets.')
            # Wrap this in a list since the general finetuning parent class supports multi-validation.
            self._validation_ds = self._build_dataset(self.cfg.data.validation_ds, is_train=False)
            logging.info(f'Length of val dataset: {len(self._validation_ds[0])}')

        if stage != 'validate':
            if hasattr(self.cfg.data, 'test_ds') and self.cfg.data.test_ds.get('file_names', None) is not None:
                logging.info('Building GPT SFT test datasets.')
                # Wrap this in a list since the general finetuning parent class supports multi-validation.
                self._test_ds = self._build_dataset(self.cfg.data.test_ds, is_train=False)
                logging.info(f'Length of test dataset: {len(self._test_ds[0])}')

        if stage == 'validate' or stage == 'test':
            return
        logging.info('Building GPT SFT traing datasets.')
        self._train_ds = self._build_dataset(self.cfg.data.train_ds)
        logging.info(f'Length of train dataset: {len(self._train_ds)}')

    def build_data_loader(self, dataset, data_cfg, consumed_samples=0):
        """Buld dataloader given an input dataset."""

        logging.info(f'Building dataloader with consumed samples: {consumed_samples}')
        if isinstance(dataset, BlendableDataset):
            collate_fn = dataset.datasets[0].collate_fn
        else:
            collate_fn = dataset.collate_fn

        batch_sampler = MegatronPretrainingBatchSampler(
            total_samples=len(dataset),
            consumed_samples=consumed_samples,
            micro_batch_size=data_cfg.micro_batch_size,
            global_batch_size=data_cfg.global_batch_size,
            data_parallel_rank=parallel_state.get_data_parallel_rank(),
            data_parallel_size=parallel_state.get_data_parallel_world_size(),
            drop_last=data_cfg.drop_last,
            pad_samples_to_global_batch_size=not data_cfg.drop_last,
        )
        return torch.utils.data.DataLoader(
            dataset,
            batch_sampler=batch_sampler,
            collate_fn=collate_fn,
            num_workers=data_cfg.num_workers,
            pin_memory=data_cfg.pin_memory,
        )

    def setup_training_dataloader(self):
        if hasattr(self, '_train_ds'):
            consumed_samples = self.compute_consumed_samples(0)
            self._train_dl = self.build_data_loader(
                dataset=self._train_ds, data_cfg=self.cfg.data.train_ds, consumed_samples=consumed_samples,
            )

    def setup_eval_dataloader(self, datasets, data_cfg):
        dataloaders = []
        for dataset in datasets:
            eval_dl = self.build_data_loader(dataset=dataset, data_cfg=data_cfg, consumed_samples=0,)
            dataloaders.append(eval_dl)
        return dataloaders

    def on_validation_epoch_start(self):
        self._reset_activation_checkpointing_args()
        self._reset_sequence_parallelism_args()
        app_state = AppState()
        _reconfigure_microbatch_calculator(
            rank=app_state.global_rank,
            rampup_batch_size=None,
            global_batch_size=self.cfg.data.validation_ds.global_batch_size,
            micro_batch_size=self.cfg.data.validation_ds.micro_batch_size,
            data_parallel_size=parallel_state.get_data_parallel_world_size(),
        )
        return super().on_validation_epoch_start()

    def on_test_epoch_start(self):
        self._reset_activation_checkpointing_args()
        self._reset_sequence_parallelism_args()
        app_state = AppState()
        _reconfigure_microbatch_calculator(
            rank=app_state.global_rank,
            rampup_batch_size=None,
            global_batch_size=self.cfg.data.test_ds.global_batch_size,
            micro_batch_size=self.cfg.data.test_ds.micro_batch_size,
            data_parallel_size=parallel_state.get_data_parallel_world_size(),
        )
        return super().on_test_epoch_start()

    def on_predict_epoch_start(self):
        return self.on_test_epoch_start()

    def on_test_epoch_end(self):
        _ = self.inference_epoch_end(self.test_step_outputs, 'test', self.cfg.data.test_ds)
        # Commenting as on_test_epoch_end was a no-op in PTL 1.9
        # return super().on_test_epoch_end()

    def on_validation_epoch_end(self):
        _ = self.inference_epoch_end(self.validation_step_outputs, 'validation', self.cfg.data.validation_ds)
        # Commenting as on_validation_epoch_end was a no-op in PTL 1.9
        # return super().on_validation_epoch_end()

    def on_train_epoch_start(self) -> None:
        # Same logic as validation epoch end, but this may be need if there is no validation sanity check to trigger on_validation_epoch_end()
        self.on_validation_epoch_end()
        return super().on_train_epoch_start()<|MERGE_RESOLUTION|>--- conflicted
+++ resolved
@@ -295,13 +295,10 @@
                 truncation_method=data_cfg.get(
                     'truncation_method', 'right'
                 ),  # used to choose truncation method. Options: ['random', 'left', 'right']
-<<<<<<< HEAD
                 use_flash_attention=self.cfg.get('use_flash_attention', False),
-=======
                 special_tokens=self.cfg.data.get(
                     'chat_prompt_tokens', None
                 ),  # special tokens for the chat prompts, a dictionary of {token_type: token}. Default: {'system_turn_start': '<extra_id_0>', 'turn_start': '<extra_id_1>', 'label_start': '<extra_id_2>', 'end_of_turn': '\n', "end_of_name": "\n"}
->>>>>>> ddd052f8
             )
             datasets.append(dataset)
         if is_train:
