# Copyright (c) 2022, NVIDIA CORPORATION.  All rights reserved.
#
# Licensed under the Apache License, Version 2.0 (the "License");
# you may not use this file except in compliance with the License.
# You may obtain a copy of the License at
#
#     http://www.apache.org/licenses/LICENSE-2.0
#
# Unless required by applicable law or agreed to in writing, software
# distributed under the License is distributed on an "AS IS" BASIS,
# WITHOUT WARRANTIES OR CONDITIONS OF ANY KIND, either express or implied.
# See the License for the specific language governing permissions and
# limitations under the License.
import torch
from omegaconf import DictConfig, ListConfig
from pytorch_lightning.trainer.trainer import Trainer

from nemo.collections.nlp.data.language_modeling.megatron.base_dataset_utils import (
    get_datasets_weights_and_num_samples,
)
from nemo.collections.nlp.data.language_modeling.megatron.blendable_dataset import BlendableDataset
from nemo.collections.nlp.data.language_modeling.megatron.megatron_batch_samplers import (
    MegatronPretrainingBatchSampler,
)
from nemo.collections.nlp.data.language_modeling.t0_dataset import T0Dataset
from nemo.collections.nlp.models.language_modeling.megatron_finetune_model import MegatronT5FinetuneModel
from nemo.utils import AppState, logging

try:
<<<<<<< HEAD
    from megatron.core import parallel_state

    HAVE_MEGATRON_CORE = True
=======
    from apex.transformer import parallel_state
    from apex.transformer.pipeline_parallel.utils import _reconfigure_microbatch_calculator
>>>>>>> 003ef788

except (ImportError, ModuleNotFoundError):

    HAVE_MEGATRON_CORE = False

__all__ = ['MegatronT0Model']


class MegatronT0Model(MegatronT5FinetuneModel):
    """T0 (https://arxiv.org/abs/2110.08207) Model that Inherits from MegatronT5FinetuneModel and overrides the dataset building."""

    def __init__(self, cfg: DictConfig, trainer: Trainer):
        super().__init__(cfg, trainer=trainer)

    def setup(self, stage=None):
        # NOTE: super().__init__ will try and setup train/val/test datasets, but we sidestep this using a if self._train_ds is not None condition
        # We then set things up for real only once setup() of this class is called.
        resume_checkpoint_path = self.trainer._checkpoint_connector.resume_from_checkpoint_fit_path
        if resume_checkpoint_path:
            init_consumed_samples = self._extract_consumed_samples_from_ckpt(resume_checkpoint_path)
        else:
            init_consumed_samples = 0
        self.init_consumed_samples = init_consumed_samples

        if stage == 'predict':
            return

        # If the user wants to manually override train and validation dataloaders before calling `.fit()`
        if self._train_dl is not None and self._validation_dl is not None:
            return
        self.build_train_valid_test_datasets(stage=stage)
        if hasattr(self, '_train_ds'):
            self.setup_training_dataloader()
        if hasattr(self, '_validation_ds'):
            self._validation_dl = self.setup_eval_dataloader(self._validation_ds, self.cfg.data.validation_ds)
        if hasattr(self.cfg.data, 'test_ds'):
            self._test_dl = self.setup_test_data(self._test_ds, self.cfg.data.test_ds)

        # when using pipeline model parallel the final stage need to initialize word embeddings
        if parallel_state.get_pipeline_model_parallel_world_size() > 1:
            self.enc_dec_model.sync_initial_word_embeddings()
            # Only synchronize position embeddings if using absolute position embeddings in both the encoder and decoder.
            if (
                self.cfg.encoder.get("position_embedding_type", "learned_absolute") == "learned_absolute"
                and self.cfg.decoder.get("position_embedding_type", "learned_absolute") == "learned_absolute"
            ):
                self.enc_dec_model.sync_initial_position_embeddings()

    def _build_dataset(self, data_cfg, check_implict_grad_acc=False, is_train=True):
        if (
            check_implict_grad_acc
            and data_cfg.global_batch_size > data_cfg.micro_batch_size * parallel_state.get_data_parallel_world_size()
        ):
            raise ValueError(
                f'You are trying to use "implicit gradient accumulation" of {data_cfg.global_batch_size // (data_cfg.micro_batch_size * parallel_state.get_data_parallel_world_size())} in your validation/test datasets. This is not supported. Please set global_batch_size equal to micro_batch_size * data_parallel_world_size.'
            )
        datasets = []
        # Determine if we are using a single dataset or a list of datasets.
        is_list_config = isinstance(data_cfg.file_names, ListConfig)
        if not is_list_config:
            raise ValueError(f"T0 train/validation datasets must be provided as a list of individual JSONL files.")

        if is_train:
            # Construct the data prefix list for `get_datasets_weights_and_num_samples()` that is of the format [weight1,file_name1,weight2,file_name2,...]
            if data_cfg.concat_sampling_probabilities is None or not isinstance(
                data_cfg.concat_sampling_probabilities, ListConfig
            ):
                raise ValueError(
                    f"concat_sampling_probabilities must be a ListConfig with the same number of files in file_names. Found: {data_cfg.concat_sampling_probabilities}"
                )

            if len(data_cfg.get('concat_sampling_probabilities', None)) != len(data_cfg.file_names):
                raise ValueError(
                    f"concat_sampling_probabilities must be of the same size as file_names. Provided size {len(data_cfg.concat_sampling_probabilities)}, number of datasets {len(data_cfg.file_names)}"
                )

            data_prefix = []
            for weight, prefix in zip(data_cfg.concat_sampling_probabilities, data_cfg.file_names):
                data_prefix.append(weight)
                data_prefix.append(prefix)

            if self.trainer.max_steps is None or self.trainer.max_steps <= 0:
                raise ValueError(
                    f'Trainer max_steps must be set to a positive integer. Found {self.trainer.max_steps}'
                )
            num_train_samples = [self.trainer.max_steps * self.cfg.global_batch_size]
            _, _, num_train_samples_per_dataset = get_datasets_weights_and_num_samples(data_prefix, num_train_samples)
            num_train_samples_after_blend = sum([x[0] for x in num_train_samples_per_dataset])
        else:
            num_train_samples_per_dataset = [[None]] * len(data_cfg.file_names)

        for file_path, num_samples in zip(data_cfg.file_names, num_train_samples_per_dataset):
            dataset = T0Dataset(
                file_path=file_path,
                tokenizer=self.tokenizer,
                max_src_seq_length=data_cfg.max_src_seq_length,
                max_tgt_seq_length=data_cfg.max_tgt_seq_length,
                add_bos_to_input=data_cfg.get('add_bos_to_input', False),
                add_eos_to_input=data_cfg.get('add_eos_to_input', False),
                replace_bos_with_pad=data_cfg.get('replace_bos_with_pad', False),
                max_num_samples=num_samples[0],
                seed=data_cfg.get('seed', 1234),
            )
            datasets.append(dataset)

        if is_train:
            dataset = BlendableDataset(
                datasets=datasets, weights=data_cfg.concat_sampling_probabilities, size=num_train_samples_after_blend
            )
            return dataset
        else:
            return datasets

    def training_step(self, batch, batch_idx):
        return super(MegatronT5FinetuneModel, self).training_step(batch, batch_idx)

    # Override the parent batch reconfiguring logic.
    def _reconfigure_and_process_inference_batch(self, batch):
        global_batch_per_gpu = batch['text_enc'].size(0)
        # This should happen only on the last batch of the validation/test dataset with drop_last=False.
        if global_batch_per_gpu != self.cfg.data.validation_ds.global_batch_size:
            app_state = AppState()
            _reconfigure_microbatch_calculator(
                rank=app_state.global_rank,
                rampup_batch_size=None,
                global_batch_size=global_batch_per_gpu * parallel_state.get_data_parallel_world_size(),
                micro_batch_size=global_batch_per_gpu,
                data_parallel_size=parallel_state.get_data_parallel_world_size(),
            )
        return batch

    def build_train_valid_test_datasets(self, stage):
        if stage != 'test':
            logging.info('Building T0 validation datasets.')
            # Wrap this in a list since the general finetuning parent class supports multi-validation.
            self._validation_ds = self._build_dataset(
                self.cfg.data.validation_ds, check_implict_grad_acc=True, is_train=False
            )
            logging.info(f'Length of val dataset: {len(self._validation_ds[0])}')

        if stage != 'validate':
            if hasattr(self.cfg.data, 'test_ds'):
                logging.info('Building T0 test datasets.')
                # Wrap this in a list since the general finetuning parent class supports multi-validation.
                self._test_ds = self._build_dataset(self.cfg.data.test_ds, check_implict_grad_acc=True, is_train=False)
                logging.info(f'Length of test dataset: {len(self._test_ds[0])}')

        if stage == 'validate' or stage == 'test':
            return
        logging.info('Building T0 traing datasets.')
        self._train_ds = self._build_dataset(self.cfg.data.train_ds, check_implict_grad_acc=False)
        logging.info(f'Length of train dataset: {len(self._train_ds)}')

    def build_data_loader(
        self, dataset, data_cfg, consumed_samples=0,
    ):
        """Buld dataloader given an input dataset."""
        logging.info(f'Building dataloader with consumed samples: {consumed_samples}')
        if isinstance(dataset, BlendableDataset):
            collate_fn = dataset.datasets[0].collate_fn
        else:
            collate_fn = dataset.collate_fn

        batch_sampler = MegatronPretrainingBatchSampler(
            total_samples=len(dataset),
            consumed_samples=consumed_samples,
            micro_batch_size=data_cfg.micro_batch_size,
            global_batch_size=data_cfg.global_batch_size,
            data_parallel_rank=parallel_state.get_data_parallel_rank(),
            data_parallel_size=parallel_state.get_data_parallel_world_size(),
            drop_last=True,
        )
        return torch.utils.data.DataLoader(
            dataset,
            batch_sampler=batch_sampler,
            collate_fn=collate_fn,
            num_workers=data_cfg.num_workers,
            pin_memory=data_cfg.pin_memory,
        )

    def setup_training_dataloader(self):
        if hasattr(self, '_train_ds'):
            consumed_samples = self.compute_consumed_samples(0)
            self._train_dl = self.build_data_loader(
                dataset=self._train_ds, data_cfg=self.cfg.data.train_ds, consumed_samples=consumed_samples,
            )

    def setup_eval_dataloader(self, datasets, data_cfg):
        dataloaders = []
        for dataset in datasets:
            eval_dl = self.build_data_loader(dataset=dataset, data_cfg=data_cfg, consumed_samples=0,)
            dataloaders.append(eval_dl)
        return dataloaders

    # TODO: Temporary overrides of finetune model. This needs to removed in the finetune model.
    def on_train_start(self) -> None:
        super(MegatronT5FinetuneModel, self).on_train_start()

    def on_validation_start(self) -> None:
        super(MegatronT5FinetuneModel, self).on_validation_start()

    def on_test_start(self) -> None:
        super(MegatronT5FinetuneModel, self).on_test_start()<|MERGE_RESOLUTION|>--- conflicted
+++ resolved
@@ -27,14 +27,19 @@
 from nemo.utils import AppState, logging
 
 try:
-<<<<<<< HEAD
+    from apex.transformer.pipeline_parallel.utils import _reconfigure_microbatch_calculator
+
+    HAVE_APEX = True
+
+except (ImportError, ModuleNotFoundError):
+
+    HAVE_APEX = False
+
+
+try:
     from megatron.core import parallel_state
 
     HAVE_MEGATRON_CORE = True
-=======
-    from apex.transformer import parallel_state
-    from apex.transformer.pipeline_parallel.utils import _reconfigure_microbatch_calculator
->>>>>>> 003ef788
 
 except (ImportError, ModuleNotFoundError):
 
