# coding=utf-8
# Copyright (c) 2020, NVIDIA CORPORATION.  All rights reserved.
#
# Licensed under the Apache License, Version 2.0 (the "License");
# you may not use this file except in compliance with the License.
# You may obtain a copy of the License at
#
#     http://www.apache.org/licenses/LICENSE-2.0
#
# Unless required by applicable law or agreed to in writing, software
# distributed under the License is distributed on an "AS IS" BASIS,
# WITHOUT WARRANTIES OR CONDITIONS OF ANY KIND, either express or implied.
# See the License for the specific language governing permissions and
# limitations under the License.

# This code has been adapted from the following private repo: https://gitlab-master.nvidia.com/ADLR/megatron-lm/-/tree/prompt-learning/prefix_tuning_v2
# Adapted by: @adithyare


import itertools
from typing import Any

import torch
from omegaconf.dictconfig import DictConfig
from omegaconf.omegaconf import open_dict
from pytorch_lightning.trainer.trainer import Trainer

from nemo.collections.common.parts.adapter_modules import LinearAdapterConfig
from nemo.collections.nlp.models.language_modeling.megatron_finetune_model import MegatronT5FinetuneModel
from nemo.collections.nlp.models.language_modeling.megatron_t5_model import MegatronT5Model
from nemo.collections.nlp.models.language_modeling.megatron_t5_prompt_learning_model import (
    MegatronT5PromptLearningModel,
)
from nemo.collections.nlp.modules.common import VirtualPromptStyle
from nemo.collections.nlp.modules.common.megatron.adapters.parallel_adapters import (
    AdapterName,
    InfusedAdapterConfig,
    MLPInfusedAdapterConfig,
    ParallelLinearAdapterConfig,
)
from nemo.collections.nlp.parts.utils_funcs import get_last_rank
from nemo.core.classes.mixins import adapter_mixins
from nemo.utils import logging, model_utils

try:
    from apex.transformer import parallel_state

    HAVE_APEX = True

except (ImportError, ModuleNotFoundError):
    HAVE_APEX = False


class MegatronT5BaseAdapterModel(MegatronT5PromptLearningModel):
    def __init__(self, cfg: DictConfig, trainer: Trainer):
        super().__init__(cfg, trainer)
        self.adapter_name_keys = []

    def forward(
        self, input_ids, dec_input, enc_mask, dec_mask, position_ids, taskname_ids, labels=None, inference=False,
    ):
        # Call forward on T5 model with preprocessed embeddings
        if self.autocast_dtype == torch.float32:
            output = self.frozen_model.enc_dec_model(
                enc_input_ids=input_ids,
                enc_attn_mask=enc_mask,
                dec_input_ids=dec_input,
                dec_attn_mask=dec_mask,
                token_type_ids=None,
                labels=labels,
                output_enc_hidden_only=False,
                enc_input=None,
            )
        else:
            with torch.autocast(device_type="cuda", dtype=self.autocast_dtype):
                output = self.frozen_model.enc_dec_model(
                    enc_input_ids=input_ids,
                    enc_attn_mask=enc_mask,
                    dec_input_ids=dec_input,
                    dec_attn_mask=dec_mask,
                    token_type_ids=None,
                    labels=labels,
                    output_enc_hidden_only=False,
                    enc_input=None,
                )

        return output, None

    def setup(self, stage=None):
        if stage == 'predict' or self.virtual_prompt_style == VirtualPromptStyle.INFERENCE:
            self.frozen_model.freeze()
            return

        self.setup_test_data()
        if stage == 'test':
            return

        self.setup_training_data()
        self.setup_validation_data()
        logging.info(f'setup completed:\n{self.frozen_model.summarize()}')

    def on_train_end(self):
        # Save the best nemo model
        self.save_to(save_path=self.cfg.nemo_path)

    def validation_step(self, batch, batch_idx, inference=False):
        enc_input, dec_input, labels, loss_mask, enc_mask, dec_mask, position_ids, taskname_ids = batch

        mode = self.training
        self.eval()

        loss_mean = self.fwd_bwd_step(batch, batch_idx, forward_only=True)

        predicted_token_ids, log_probs = self.frozen_model.decode(
            tokens_enc=enc_input,
            enc_mask=enc_mask,
            num_tokens_to_generate=self.decoder_seq_length,
            encoder_input=None,
        )

        processed_inputs, processed_preds, processed_labels = [], [], []
        preds = predicted_token_ids.cpu().numpy().tolist()
        labels = labels.cpu().numpy().tolist()
        enc_inputs = enc_input.cpu().numpy().tolist()

        for i, (enc_input, pred, label) in enumerate(zip(enc_inputs, preds, labels)):
            if self.tokenizer.eos_id in pred:
                idx = pred.index(self.tokenizer.eos_id)
                pred = pred[:idx]

            additional_special_tokens_ids = []
            if hasattr(self.tokenizer.tokenizer, "additional_special_tokens_ids"):
                additional_special_tokens_ids = self.tokenizer.tokenizer.additional_special_tokens_ids
<<<<<<< HEAD
            
=======

>>>>>>> b1906aba
            pred = [id for id in pred if id not in additional_special_tokens_ids]
            label = [id for id in label if id not in additional_special_tokens_ids]
            enc_input = [id for id in enc_input if id not in additional_special_tokens_ids]

            pred = self.tokenizer.ids_to_text(pred)
            label = self.tokenizer.ids_to_text(label)
            enc_input = self.tokenizer.ids_to_text(enc_input)

            processed_preds.append(pred)
            processed_labels.append(label)
            processed_inputs.append(enc_input)

        self.train(mode=mode)
        return {
            'loss': loss_mean,
            'predicted_token_ids': processed_preds,
            'labels': processed_labels,
            'enc_inputs': processed_inputs,
        }

    def predict_step(self, batch: Any, batch_idx: int, dataloader_idx: int = 0) -> Any:

        enc_input, dec_input, labels, loss_mask, enc_mask, dec_mask, position_ids, taskname_ids = batch

        predicted_token_ids, log_probs = self.frozen_model.decode(
            tokens_enc=enc_input,
            enc_mask=enc_mask,
            num_tokens_to_generate=self.decoder_seq_length,
            encoder_input=None,
        )

        # Special ids to text function to handle stripping <eos> and special tokens with sentencepiece tokenizers.
        preds_text = MegatronT5FinetuneModel.ids_to_text(predicted_token_ids, self.tokenizer)
        input_text = MegatronT5FinetuneModel.ids_to_text(enc_input, self.tokenizer)

        if labels is not None:
            labels_text = MegatronT5FinetuneModel.ids_to_text(labels, self.tokenizer)
        else:
            labels_text = [None] * len(preds_text)

        return {
            'input_text': input_text,
            'preds_text': preds_text,
            'labels_text': labels_text,
        }

    def setup_optimizer_param_groups(self):
        """
        ModelPT override. Optimizer will get self._optimizer_param_groups. 
        Makes two optimizer param groups, one for the frozen model params
        and one for the prompt-table/prompt-encoder params. The learning 
        rate for the frozen model's params will always be zero effectively
        freezing the model's params but still allowing for the needed gradients
        to be passed around in pipeline parallel models. The prompt-encoder 
        and/or prompt table will use the learning rate set by the user. 
        """
        self.frozen_model.freeze()  # Freeze the entire model
        opt_params = []
        for _, module in self.frozen_model.named_modules():
            if isinstance(module, adapter_mixins.AdapterModuleMixin) and module.is_adapter_available():
                module.set_enabled_adapters(enabled=True)
                module.unfreeze_enabled_adapters()  # selectively unfreeze the adapter modules.
                opt_params += [p for p in module.parameters()]

        self._optimizer_param_groups = [{'params': opt_params}]
        logging.info(f'Optimizer groups set:\n{self.frozen_model.summarize()}')

    def get_forward_output_only_func(self):
        """
        Used for generate method only for now.
        """

        def fwd_output_only_func(batch, model):
            extra_arg = {}
            (
                tokens,
                attention_mask,
                position_ids,
                task_ids,
                set_inference_key_value_memory,
                inference_max_sequence_len,
            ) = batch

            tokens = tokens.cuda()
            attention_mask = attention_mask.cuda()
            position_ids = position_ids.cuda()
            task_ids = task_ids.cuda()
            extra_arg['set_inference_key_value_memory'] = set_inference_key_value_memory[0].item()
            extra_arg['inference_max_sequence_len'] = inference_max_sequence_len[0].item()

            output_tensor = model(tokens, position_ids, attention_mask, task_ids, **extra_arg)

            def id_func(output_tensor):
                return output_tensor, {'logits': output_tensor}

            return output_tensor, id_func

        return fwd_output_only_func

    def state_dict(self, destination=None, prefix=None, keep_vars=False):
        """
        Creates a state_dict using only the adapter parameters.
        This ensures that this wrapper class will only checkpoint the adapter
        weights and not the rest of the base GPT Model.
        """
        state_dict_ = {}
        for name, module in self.frozen_model.named_modules():
            if isinstance(module, adapter_mixins.AdapterModuleMixin) and module.is_adapter_available():
                for adapter_key in self.adapter_name_keys:
                    adapter_module = module.get_adapter_module(adapter_key)
                    if adapter_module:
                        state_adapter_key = ':'.join([name, adapter_key])
                        state_dict_[state_adapter_key] = adapter_module.state_dict()
                module.set_enabled_adapters(enabled=True)
        return state_dict_

    def load_state_dict(self, state_dict, strict: bool = True):
        """
        Loads a state_dict expecting the state_dict to contain key,values 
        only for the adapter parameters.
        """
        for name, module in self.frozen_model.named_modules():
            if isinstance(module, adapter_mixins.AdapterModuleMixin) and module.is_adapter_available():
                for adapter_key in self.adapter_name_keys:
                    adapter_module = module.get_adapter_module(adapter_key)
                    if adapter_module:
                        state_adapter_key = ':'.join([name, adapter_key])
                        adapter_module.load_state_dict(state_dict[state_adapter_key], strict)
                module.set_enabled_adapters(enabled=True)

    def validation_epoch_end(self, outputs):
        if self.cfg.get('pipeline_model_parallel_size', 1) > 1:
            if parallel_state.is_pipeline_last_stage():
                # only the last pipeline parallel stages return loss
                averaged_loss = torch.stack([i['loss'] for i in outputs]).mean()
            else:
                averaged_loss = torch.tensor(0.0).cuda()

            # we can only log on one rank if it is rank zero so we broadcast from last rank
            torch.distributed.broadcast(averaged_loss, get_last_rank())

            self.log('val_loss', averaged_loss, prog_bar=True, rank_zero_only=True)
            logging.info(f'Validation loss: {averaged_loss}')

        else:
            averaged_loss = torch.stack([item['loss'] for item in outputs]).mean()
            logging.info(f'Validation loss: {averaged_loss}')
            self.log('val_loss', averaged_loss, prog_bar=True, rank_zero_only=True)

        gather_results = [None for _ in range(parallel_state.get_data_parallel_world_size())]

        all_preds = list(itertools.chain(*[item['predicted_token_ids'] for item in outputs]))
        all_labels = list(itertools.chain(*[item['labels'] for item in outputs]))
        all_inputs = list(itertools.chain(*[item['enc_inputs'] for item in outputs]))

        assert len(all_preds) == len(all_labels)
        assert len(all_preds) == len(all_inputs)

        # Gather inputs, preds, labels from all workers
        torch.distributed.all_gather_object(
            gather_results,
            [(input, pred, label) for (input, pred, label) in zip(all_inputs, all_preds, all_labels)],
            group=parallel_state.get_data_parallel_group(),
        )

        # Deduplicate sentences that may have been distributed across multiple data parallel ranks.
        if parallel_state.get_data_parallel_rank() == 0:

            gather_results_dedup = list(set(itertools.chain(*gather_results)))

            correct = 0
            for (input, pred, label) in gather_results_dedup:
                if pred == label:
                    correct += 1

            val_acc = correct / len(gather_results_dedup)
            val_acc = torch.tensor(val_acc).cuda()

            logging.info(f'Validation accuracy: {val_acc}')
        else:
            val_acc = torch.tensor(0.0).cuda()

        self.log('val_acc', val_acc, prog_bar=True, rank_zero_only=True)


class MegatronT5AdapterLearningModel(MegatronT5BaseAdapterModel):
    """
    TODO  (@adithyare)
    """

    def __init__(self, cfg: DictConfig, trainer: Trainer):
        super().__init__(cfg, trainer)
        assert cfg.adapter_tuning.get('adapter_dim', 0) > 0, "adapter_dim has not been set."
        assert (
            cfg.adapter_tuning.adapter_dim % cfg.tensor_model_parallel_size == 0
        ), "The adapter dim should be divisible by tensor_model_parallel_size."
        assert cfg.adapter_tuning.type in [
            'linear_adapter',
            'parallel_adapter',
        ], "Adapter type should be 'linear_adapter' or 'parallel_adapter'"

        self.adapter_name_keys = [AdapterName.PRE_ATTN_ADAPTER, AdapterName.POST_ATTN_ADAPTER]
        frozen_model_cfg = MegatronT5Model.restore_from(
            cfg.get('language_model_path'), trainer=trainer, return_config=True
        )
        for _, layer in self.frozen_model.named_modules():
            if hasattr(layer, 'activations_checkpoint_method'):
                layer.activations_checkpoint_method = (
                    None  # (@adithyare) adapter learning does not support activations checkpointing atm.
                )

        self.frozen_model.freeze()
        logging.info(f'Before adding adapters:\n{self.frozen_model.summarize()}')
        encoder = self.frozen_model.enc_dec_model.enc_dec_model.encoder
        decoder = self.frozen_model.enc_dec_model.enc_dec_model.decoder

        if encoder:
            encoder_cfg = self._get_component_cfg('encoder', frozen_model_cfg, cfg)
            self._add_adapters_to_component(encoder, encoder_cfg, self.adapter_name_keys)
            logging.info(f'Adding encoder adapters:\n{self.frozen_model.summarize()}')

        if decoder:
            decoder_cfg = self._get_component_cfg('decoder', frozen_model_cfg, cfg)
            self._add_adapters_to_component(decoder, decoder_cfg, self.adapter_name_keys)
            logging.info(f'Adding decoder adapters:\n{self.frozen_model.summarize()}')

    def _add_adapters_to_component(self, component, component_cfg, adapter_name_keys):
        for _, module in component.named_modules():
            if isinstance(module, adapter_mixins.AdapterModuleMixin):
                for adapter_key in adapter_name_keys:
                    adapter_cfg = self._get_adapter_cfg(component_cfg)
                    if model_utils.import_class_by_path(adapter_cfg._target_) in module.get_accepted_adapter_types():
                        module.add_adapter(name=adapter_key, cfg=adapter_cfg)

    def _get_component_cfg(self, component_name, frozen_model_cfg, cfg):
        if component_name in frozen_model_cfg:
            component_cfg = frozen_model_cfg.get(component_name)
            with open_dict(component_cfg):
                component_cfg.tensor_model_parallel_size = frozen_model_cfg.tensor_model_parallel_size
                component_cfg.adapter_tuning = cfg.adapter_tuning
        else:
            component_cfg = frozen_model_cfg
            with open_dict(component_cfg):
                component_cfg.adapter_tuning = cfg.adapter_tuning
        return component_cfg

    def _get_adapter_cfg(self, component_cfg):
        if component_cfg.adapter_tuning.type == "parallel_adapter":
            adapter_cfg = ParallelLinearAdapterConfig(
                in_features=component_cfg.hidden_size,
                dim=component_cfg.adapter_tuning.adapter_dim,
                norm_position=component_cfg.adapter_tuning.get('norm_position', 'pre'),
                norm_type=component_cfg.adapter_tuning.get('norm_type', 'mixedfusedlayernorm'),
                column_init_method=component_cfg.adapter_tuning.get('column_init_method', 'xavier'),
                row_init_method=component_cfg.adapter_tuning.get('row_init_method', 'zero'),
                dropout=component_cfg.adapter_tuning.adapter_dropout,
            )
        else:
            adapter_cfg = LinearAdapterConfig(
                in_features=component_cfg.hidden_size,
                dim=component_cfg.adapter_tuning.adapter_dim,
                norm_position=component_cfg.adapter_tuning.get('norm_position', 'pre'),
                dropout=component_cfg.adapter_tuning.adapter_dropout,
            )
        return adapter_cfg

    @classmethod
    def list_available_models(cls):
        pass


class MegatronT5InfusedAdapterModel(MegatronT5BaseAdapterModel):
    """
    MegatronGPTInfusedAdapterModel is a model that combines a base model (GPTModel) with a "Infused Adapter that can Inhibiting and Amplify Inner Activations", known as IA3.
    This class supports the addition of IA3 into a transformer based LM as described in Liu et al. (https://arxiv.org/pdf/2205.05638.pdf)

    Three adapter's are inserted into each Transformer layer in the base GPT Model. Each adapter is basically a vector that simply scales the key, value or ffn hidden representations.

    It is assumed that these set of adapters will then be trained for a specific task.
    Once trained, the adapter weights will be saved and can be re-loaded 
    and infused into the same GPT Model for inference. 
    """

    def __init__(self, cfg: DictConfig, trainer: Trainer):
        super().__init__(cfg, trainer)
        frozen_model_cfg = MegatronT5Model.restore_from(
            cfg.get('language_model_path'), trainer=trainer, return_config=True
        )
        for _, layer in self.frozen_model.named_modules():
            if hasattr(layer, 'activations_checkpoint_method'):
                layer.activations_checkpoint_method = (
                    None  # (@adithyare) adapter learning does not support activations checkpointing atm.
                )

        self.adapter_name_keys = [AdapterName.KEY_INFUSED, AdapterName.VALUE_INFUSED, AdapterName.MLP_INFUSED]
        self.frozen_model.freeze()
        logging.info(f'Before adding adapters:\n{self.frozen_model.summarize()}')
        encoder = self.frozen_model.enc_dec_model.enc_dec_model.encoder
        decoder = self.frozen_model.enc_dec_model.enc_dec_model.decoder

        if encoder:
            encoder_cfg = self._get_component_cfg('encoder', frozen_model_cfg)
            self._add_adapters_to_component(encoder, encoder_cfg, self.adapter_name_keys)
            logging.info(f'After adding encoder adapters:\n{self.frozen_model.summarize()}')

        if decoder:
            decoder_cfg = self._get_component_cfg('decoder', frozen_model_cfg)
            self._add_adapters_to_component(decoder, decoder_cfg, self.adapter_name_keys)
            logging.info(f'After adding all adapters:\n{self.frozen_model.summarize()}')

    def _add_adapters_to_component(self, component, component_cfg, adapter_name_keys):
        for _, module in component.named_modules():
            if isinstance(module, adapter_mixins.AdapterModuleMixin):
                for adapter_key in adapter_name_keys:
                    adapter_cfg = self._get_adapter_cfg(component_cfg, adapter_key)
                    if model_utils.import_class_by_path(adapter_cfg._target_) in module.get_accepted_adapter_types():
                        module.add_adapter(name=adapter_key, cfg=adapter_cfg)

    def _get_component_cfg(self, component_name, frozen_model_cfg):
        if component_name in frozen_model_cfg:
            component_cfg = frozen_model_cfg.get(component_name)
            with open_dict(component_cfg):
                component_cfg.tensor_model_parallel_size = frozen_model_cfg.tensor_model_parallel_size
        else:
            component_cfg = frozen_model_cfg
        return component_cfg

    def _get_adapter_cfg(self, component_cfg, adapter_key):
        if adapter_key == AdapterName.MLP_INFUSED:
            cfg = MLPInfusedAdapterConfig(
                in_features=component_cfg.ffn_hidden_size // component_cfg.tensor_model_parallel_size
            )
        elif adapter_key in [AdapterName.KEY_INFUSED, AdapterName.VALUE_INFUSED]:
            if component_cfg.get('kv_channels', None):
                cfg = InfusedAdapterConfig(
                    in_features=component_cfg.kv_channels
                    * component_cfg.num_attention_heads
                    // component_cfg.tensor_model_parallel_size
                )
            else:
                cfg = InfusedAdapterConfig(
                    in_features=component_cfg.hidden_size // component_cfg.tensor_model_parallel_size
                )
        else:
            raise ValueError(f"Adapter Key {adapter_key} is unknown.")

        return cfg

    def _component_state_dict(self, component_name, component, adapter_name_keys):
        state_dict_ = {}
        for name, module in component.named_modules():
            if isinstance(module, adapter_mixins.AdapterModuleMixin) and module.is_adapter_available():
                for adapter_key in adapter_name_keys:
                    adapter_module = module.get_adapter_module(adapter_key)
                    if adapter_module:
                        state_adapter_key = ':'.join([component_name, name, adapter_key])
                        state_dict_[state_adapter_key] = adapter_module.state_dict()
                module.set_enabled_adapters(enabled=True)
        return state_dict_

    def _load_component_state_dict(
        self, component_name, component, adapter_name_keys, state_dict, strict: bool = True
    ):
        for name, module in component.named_modules():
            if isinstance(module, adapter_mixins.AdapterModuleMixin) and module.is_adapter_available():
                for adapter_key in adapter_name_keys:
                    adapter_module = module.get_adapter_module(adapter_key)
                    if adapter_module:
                        state_adapter_key = ':'.join([component_name, name, adapter_key])
                        adapter_module.load_state_dict(state_dict[state_adapter_key], strict)
                module.set_enabled_adapters(enabled=True)

    def state_dict(self, destination=None, prefix=None, keep_vars=False):
        """
        Creates a state_dict using only the adapter parameters.
        This ensures that this wrapper class will only checkpoint the adapter
        weights and not the rest of the base GPT Model.
        """
        encoder = self.frozen_model.enc_dec_model.enc_dec_model.encoder
        decoder = self.frozen_model.enc_dec_model.enc_dec_model.decoder
        encoder_state_dict = self._component_state_dict('encoder', encoder, self.adapter_name_keys) if encoder else {}
        decoder_state_dict = self._component_state_dict('decoder', decoder, self.adapter_name_keys) if decoder else {}
        state_dict_ = {
            **encoder_state_dict,
            **decoder_state_dict,
        }  # merge the two state dicts (does not check for collisions in keys)
        return state_dict_

    def load_state_dict(self, state_dict, strict: bool = True):
        """
        Loads a state_dict expecting the state_dict to contain key,values 
        only for the adapter parameters.
        """
        encoder = self.frozen_model.enc_dec_model.enc_dec_model.encoder
        decoder = self.frozen_model.enc_dec_model.enc_dec_model.decoder
        if encoder:
            self._load_component_state_dict('encoder', encoder, self.adapter_name_keys, state_dict, strict)
        if decoder:
            self._load_component_state_dict('decoder', decoder, self.adapter_name_keys, state_dict, strict)

    @classmethod
    def list_available_models(cls):
        pass<|MERGE_RESOLUTION|>--- conflicted
+++ resolved
@@ -131,11 +131,7 @@
             additional_special_tokens_ids = []
             if hasattr(self.tokenizer.tokenizer, "additional_special_tokens_ids"):
                 additional_special_tokens_ids = self.tokenizer.tokenizer.additional_special_tokens_ids
-<<<<<<< HEAD
-            
-=======
-
->>>>>>> b1906aba
+
             pred = [id for id in pred if id not in additional_special_tokens_ids]
             label = [id for id in label if id not in additional_special_tokens_ids]
             enc_input = [id for id in enc_input if id not in additional_special_tokens_ids]
