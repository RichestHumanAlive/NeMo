# coding=utf-8
# Copyright (c) 2020, NVIDIA CORPORATION.  All rights reserved.
#
# Licensed under the Apache License, Version 2.0 (the "License");
# you may not use this file except in compliance with the License.
# You may obtain a copy of the License at
#
#     http://www.apache.org/licenses/LICENSE-2.0
#
# Unless required by applicable law or agreed to in writing, software
# distributed under the License is distributed on an "AS IS" BASIS,
# WITHOUT WARRANTIES OR CONDITIONS OF ANY KIND, either express or implied.
# See the License for the specific language governing permissions and
# limitations under the License.
import math

import torch
import torch.nn.functional as F
from einops import rearrange, repeat

from nemo.collections.nlp.modules.common.megatron.adapters.parallel_adapters import (
    AdapterName,
    InfusedAdapterConfig,
    LoraKQVAdapterConfig,
    LoraKVAdapterConfig,
    LoraQAdapterConfig,
)
from nemo.collections.nlp.modules.common.megatron.fused_softmax import MatchedScaleMaskSoftmax
from nemo.collections.nlp.modules.common.megatron.module import MegatronModule
from nemo.collections.nlp.modules.common.megatron.position_embedding import XPOSPositionEmbedding
from nemo.collections.nlp.modules.common.megatron.position_embedding.rotary_position_embedding import (
    apply_rotary_pos_emb,
)
from nemo.collections.nlp.modules.common.megatron.utils import (
    ApexGuardDefaults,
    _cast_if_autocast_enabled,
    attention_mask_func,
)
from nemo.collections.nlp.parts import utils_funcs
from nemo.core import adapter_mixins

try:
    from apex.transformer.enums import AttnMaskType, AttnType
    from apex.transformer.utils import divide as safe_divide

    HAVE_APEX = True

except (ImportError, ModuleNotFoundError):

    HAVE_APEX = False

    # fake missing classes with None attributes
    ModelType = AttnMaskType = AttnType = LayerType = ApexGuardDefaults()


try:
    from megatron.core import parallel_state, tensor_parallel

    HAVE_MEGATRON_CORE = True

except (ImportError, ModuleNotFoundError):

    HAVE_MEGATRON_CORE = False

try:
    from flash_attn.bert_padding import pad_input, unpad_input
    from flash_attn.flash_attn_interface import flash_attn_unpadded_func
    from flash_attn.flash_attn_triton import flash_attn_func

    HAVE_FLASH_ATTENTION = True

except (ImportError, ModuleNotFoundError):

    HAVE_FLASH_ATTENTION = False

    flash_attn_unpadded_func, flash_attn_func = None, None
    unpad_input, pad_input = None, None

""" We use the following notation throughout this file:
     h: hidden size
     n: number of attention heads
     p: number of model parallel partitions
     np: n/p
     hp: h/p
     hn: h/n
     b: batch size
     s: sequence length
     l: number of layers
    Transformer takes input of size [s, b, h] and returns a
    tensor of the same size. We use the following arguments:
        hyperparameters: transformer hyperparameters
"""


class ParallelAttention(MegatronModule, adapter_mixins.AdapterModuleMixin):
    """Parallel self-attention layer abstract class.

    Self-attention layer takes input with size [s, b, h]
    and returns output of the same size.
    """

    def __init__(
        self,
        init_method,
        output_layer_init_method,
        layer_number,
        num_attention_heads,
        hidden_size,
        attention_type=AttnType.self_attn,
        attn_mask_type=AttnMaskType.padding,
        precision=16,
        apply_query_key_layer_scaling=False,
        kv_channels=None,
        use_cpu_initialization=False,
        megatron_amp_O2=False,
        masked_softmax_fusion=True,
        attention_dropout=0.1,
        layer_type=None,
        megatron_legacy=False,
        bias=True,
        headscale=False,
        position_embedding_type='learned_absolute',
        multi_query_attention=False,
        activations_checkpoint_granularity=None,
        sequence_parallel=False,
        gradient_accumulation_fusion=False,
        normalize_attention_scores=True,
        use_flash_attention=False,
    ):
        super(ParallelAttention, self).__init__()
        self.layer_number = max(1, layer_number)
        self.attention_type = attention_type
        self.attn_mask_type = attn_mask_type
        self.normalize_attention_scores = normalize_attention_scores
        self.position_embedding_type = position_embedding_type
        self.multi_query_attention = multi_query_attention

        self.megatron_legacy = megatron_legacy
        self.dtype = utils_funcs.dtype_from_precision(precision, megatron_amp_O2)

        self.set_accepted_adapter_types(
            [
                InfusedAdapterConfig._target_,
                LoraKQVAdapterConfig._target_,
                LoraQAdapterConfig._target_,
                LoraKVAdapterConfig._target_,
            ]
        )

        if kv_channels is None:
            assert (
                hidden_size % num_attention_heads == 0
            ), 'hidden_size must be divisible by num_attention_heads if kv_channels is None'
            kv_channels = hidden_size // num_attention_heads
        projection_size = kv_channels * num_attention_heads

        # Per attention head and per partition values.
        world_size = parallel_state.get_tensor_model_parallel_world_size()
        self.hidden_size_per_attention_head = safe_divide(projection_size, num_attention_heads)
        self.num_attention_heads_per_partition = safe_divide(num_attention_heads, world_size)
        self.num_attention_heads_partition_offset = (
            self.num_attention_heads_per_partition * parallel_state.get_tensor_model_parallel_rank()
        )

        async_tensor_model_parallel_allreduce = (
            parallel_state.get_tensor_model_parallel_world_size() > 1 and not sequence_parallel
        )

        # Strided linear layer.
        if attention_type == AttnType.self_attn:
            self.query_key_value = tensor_parallel.ColumnParallelLinear(
                hidden_size,
                3 * projection_size,
                gather_output=False,
                init_method=init_method,
                use_cpu_initialization=use_cpu_initialization,
                params_dtype=self.dtype,
                bias=bias,
                sequence_parallel_enabled=sequence_parallel,
                async_tensor_model_parallel_allreduce=async_tensor_model_parallel_allreduce,
                gradient_accumulation_fusion=gradient_accumulation_fusion,
            )
        else:
            assert attention_type == AttnType.cross_attn
            self.query = tensor_parallel.ColumnParallelLinear(
                hidden_size,
                projection_size,
                gather_output=False,
                init_method=init_method,
                use_cpu_initialization=use_cpu_initialization,
                params_dtype=self.dtype,
                bias=bias,
                sequence_parallel_enabled=sequence_parallel,
                async_tensor_model_parallel_allreduce=async_tensor_model_parallel_allreduce,
                gradient_accumulation_fusion=gradient_accumulation_fusion,
            )

            self.key_value = tensor_parallel.ColumnParallelLinear(
                hidden_size,
                2 * projection_size,
                gather_output=False,
                init_method=init_method,
                use_cpu_initialization=use_cpu_initialization,
                params_dtype=self.dtype,
                bias=bias,
                sequence_parallel_enabled=sequence_parallel,
                async_tensor_model_parallel_allreduce=async_tensor_model_parallel_allreduce,
                gradient_accumulation_fusion=gradient_accumulation_fusion,
            )

        self.core_attention = CoreAttention(
            layer_number=self.layer_number,
            num_attention_heads=num_attention_heads,
            hidden_size=hidden_size,
            attention_type=self.attention_type,
            attn_mask_type=self.attn_mask_type,
            precision=precision,
            apply_query_key_layer_scaling=apply_query_key_layer_scaling,
            kv_channels=kv_channels,
            masked_softmax_fusion=masked_softmax_fusion,
            attention_dropout=attention_dropout,
            multi_query_attention=multi_query_attention,
            sequence_parallel=sequence_parallel,
            normalize_attention_scores=normalize_attention_scores,
            position_embedding_type=position_embedding_type,
            use_flash_attention=use_flash_attention,
        )

        # Output.
        self.dense = tensor_parallel.RowParallelLinear(
            projection_size,
            hidden_size,
            input_is_parallel=True,
            init_method=output_layer_init_method,
            skip_bias_add=True,
            use_cpu_initialization=use_cpu_initialization,
            params_dtype=self.dtype,
            bias=bias,
            sequence_parallel_enabled=sequence_parallel,
            gradient_accumulation_fusion=gradient_accumulation_fusion,
        )

        self.headscale = headscale
        if headscale:
            self.head_scale_tensor = torch.nn.Parameter(
                torch.ones(1, self.num_attention_heads_per_partition, 1, 1), requires_grad=True
            )

        # Inference key-value memory
        self.inference_key_memory = None
        self.inference_value_memory = None
        self.inference_current_sequence_len = 0

        # relative position embedding
        self.layer_type = layer_type

    def _checkpointed_attention_forward(
        self,
        query_layer,
        key_layer,
        value_layer,
        attention_mask,
        rotary_pos_emb=None,
        relative_position_bias=None,
        headscale_tensor=None,
    ):
        """Forward method with activation checkpointing."""

        def custom_forward(*inputs):
            if len(inputs) == 7:
                query_layer = inputs[0]
                key_layer = inputs[1]
                value_layer = inputs[2]
                attention_mask = inputs[3]
                rotary_pos_emb = inputs[4]
                relative_position_bias = inputs[5]
                headscale_tensor = inputs[6]
            elif len(inputs) == 8:
                query_layer = inputs[0]
                key_layer = inputs[1]
                value_layer = inputs[2]
                attention_mask = inputs[3]
                rotary_pos_emb = (inputs[4], inputs[5])
                relative_position_bias = inputs[6]
                headscale_tensor = inputs[7]
            else:
                raise ValueError('unexpected number of inputs')
            output_ = self.core_attention(
                query_layer,
                key_layer,
                value_layer,
                attention_mask,
                rotary_pos_emb=rotary_pos_emb,
                relative_position_bias=relative_position_bias,
                headscale_tensor=headscale_tensor,
            )
            return output_

        if rotary_pos_emb is None:
            rot_tuple = (rotary_pos_emb,)
        else:
            rot_tuple = (rotary_pos_emb[0], rotary_pos_emb[1])

        hidden_states = tensor_parallel.checkpoint(
            custom_forward,
            False,
            query_layer,
            key_layer,
            value_layer,
            attention_mask,
            *rot_tuple,
            relative_position_bias,
            headscale_tensor,
        )

        return hidden_states

    def _allocate_memory(self, inference_max_sequence_len, batch_size, dtype, device):
        return torch.empty(
            inference_max_sequence_len,
            batch_size,
            self.num_attention_heads_per_partition,
            self.hidden_size_per_attention_head,
            dtype=dtype,
            device=device,
        )

    def _transpose_last_dim(self, mixed_layer, num_splits, num_splits_first):
        input_shape = mixed_layer.size()
        if num_splits_first:
            """[s, b, num_splits * np * hn]
            -->(view) [s, b, num_splits, np, hn]
            -->(tranpose) [s, b, np, num_splits, hn]
            -->(view) [s, b, np * num_splits * hn] """

            intermediate_shape = input_shape[:-1] + (
                num_splits,
                self.num_attention_heads_per_partition,
                self.hidden_size_per_attention_head,
            )

            mixed_layer = mixed_layer.view(*intermediate_shape)
            mixed_layer = mixed_layer.transpose(-2, -3).contiguous()
        else:
            """[s, b, np * hn * num_splits]
            -->(view) [s, b, np, hn, num_splits]
            -->(tranpose) [s, b, np, num_splits, hn]
            -->(view) [s, b, np * num_splits * hn] """

            intermediate_shape = input_shape[:-1] + (
                self.num_attention_heads_per_partition,
                self.hidden_size_per_attention_head,
                num_splits,
            )

            mixed_layer = mixed_layer.view(*intermediate_shape)
            mixed_layer = mixed_layer.transpose(-1, -2).contiguous()
        mixed_layer = mixed_layer.view(*input_shape)

        return mixed_layer

    def forward(
        self,
        hidden_states,
        attention_mask,
        layer_past=None,
        get_key_value=False,
        encoder_output=None,
        set_inference_key_value_memory=False,
        inference_max_sequence_len=None,
        rotary_pos_emb=None,  # rotary positional embedding
        relative_position_bias=None,
        checkpoint_core_attention=False,
    ):
        # hidden_states: [sq, b, h]

        # =================================================
        # Pre-allocate memory for key-values for inference.
        # =================================================
        if set_inference_key_value_memory:
            assert inference_max_sequence_len and inference_max_sequence_len > 0
            self.inference_key_memory = self._allocate_memory(
                inference_max_sequence_len, hidden_states.size(1), hidden_states.dtype, hidden_states.device
            )
            self.inference_value_memory = self._allocate_memory(
                inference_max_sequence_len, hidden_states.size(1), hidden_states.dtype, hidden_states.device
            )
            self.inference_current_sequence_len = 0

        # Some consistency check.
        if inference_max_sequence_len:
            assert self.inference_current_sequence_len < self.inference_key_memory.size(0)
            assert inference_max_sequence_len == self.inference_key_memory.size(0)
        # This is added for safety. In case inference_max_sequence_len
        # is not provided, make sure there is no potential memory left
        # from previous inference.
        if not inference_max_sequence_len:
            self.inference_key_memory = None
            self.inference_value_memory = None

        # =====================
        # Query, Key, and Value
        # =====================

        if self.attention_type == AttnType.self_attn:
            # Attention heads [sq, b, h] --> [sq, b, (np * 3 * hn)]
            mixed_x_layer, _ = self.query_key_value(hidden_states)
            if self.is_adapter_available():
                lora_kqv_adapter = self.get_adapter_module(AdapterName.LORA_KQV_ADAPTER)
                if lora_kqv_adapter:
                    lora_mixed_x_layer = lora_kqv_adapter(hidden_states)
                    mixed_x_layer = mixed_x_layer + lora_mixed_x_layer

            # [sq, b, (np * 3 * hn)] --> [sq, b, np, 3 * hn]
            new_tensor_shape = mixed_x_layer.size()[:-1] + (
                self.num_attention_heads_per_partition,
                3 * self.hidden_size_per_attention_head,
            )
            if self.megatron_legacy:
                mixed_x_layer = self._transpose_last_dim(mixed_x_layer, 3, True)
            mixed_x_layer = mixed_x_layer.view(*new_tensor_shape)

            # [sq, b, np, 3 * hn] --> 3 [sq, b, np, hn]
            (query_layer, key_layer, value_layer) = tensor_parallel.split_tensor_along_last_dim(
                mixed_x_layer, 3, contiguous_split_chunks=True
            )
        else:
            # Attention heads [sk, b, h] --> [sk, b, (np * 2 * hn)]
            mixed_kv_layer, _ = self.key_value(encoder_output)
            if self.is_adapter_available():
                lora_kv_adapter = self.get_adapter_module(AdapterName.LORA_KV_ADAPTER)
                if lora_kv_adapter:
                    lora_mixed_kv_layer = lora_kv_adapter(encoder_output)
                    mixed_kv_layer = mixed_kv_layer + lora_mixed_kv_layer

            # [sk, b, (np * 2 * hn)] --> [sk, b, np, 2 * hn]
            new_tensor_shape = mixed_kv_layer.size()[:-1] + (
                self.num_attention_heads_per_partition,
                2 * self.hidden_size_per_attention_head,
            )
            if self.megatron_legacy:
                mixed_kv_layer = self._transpose_last_dim(mixed_kv_layer, 2, True)
            mixed_kv_layer = mixed_kv_layer.view(*new_tensor_shape)

            # [sk, b, np, 2 * hn] --> 2 [sk, b, np, hn]
            (key_layer, value_layer) = tensor_parallel.split_tensor_along_last_dim(
                mixed_kv_layer, 2, contiguous_split_chunks=True
            )

            # Attention head [sq, b, h] --> [sq, b, hp]
            query_layer, _ = self.query(hidden_states)
            if self.is_adapter_available():
                lora_q_adapter = self.get_adapter_module(AdapterName.LORA_Q_ADAPTER)
                if lora_q_adapter:
                    lora_q_layer = lora_q_adapter(hidden_states)
                    query_layer = query_layer + lora_q_layer
            # [sq, b, hp] --> [sq, b, np, hn]
            new_tensor_shape = query_layer.size()[:-1] + (
                self.num_attention_heads_per_partition,
                self.hidden_size_per_attention_head,
            )
            query_layer = query_layer.view(*new_tensor_shape)

        if self.is_adapter_available():
            key_infused_adapter = self.get_adapter_module(AdapterName.KEY_INFUSED)
            value_infused_adapter = self.get_adapter_module(AdapterName.VALUE_INFUSED)
            if key_infused_adapter:
                assert value_infused_adapter is not None, "Expected value_infused_adapter not found!"
                kls = key_layer.shape
                key_layer = key_infused_adapter(key_layer.reshape(kls[0], kls[1], -1)).reshape(kls)
            if value_infused_adapter:
                assert key_infused_adapter is not None, "Expected key_infused_adapter not found!"
                vls = value_layer.shape
                value_layer = value_infused_adapter(value_layer.reshape(vls[0], vls[1], -1)).reshape(vls)

        # ===================================================
        # Adjust key, value, and attention mask for inference
        # ===================================================

        # duplicate the pos_emb for self attention
        if rotary_pos_emb is not None:
            rotary_pos_emb = rotary_pos_emb if isinstance(rotary_pos_emb, tuple) else ((rotary_pos_emb,) * 2)

        if inference_max_sequence_len:
            # Adjust the range variables.
            start = self.inference_current_sequence_len
            self.inference_current_sequence_len += key_layer.size(0)
            end = self.inference_current_sequence_len
            # Copy key and values.
            self.inference_key_memory[start:end, ...] = key_layer
            self.inference_value_memory[start:end, ...] = value_layer
            key_layer = self.inference_key_memory[:end, ...]
            value_layer = self.inference_value_memory[:end, ...]
            # Adjust attention mask
            if attention_mask is not None:
                attention_mask = attention_mask[..., start:end, :end]
            # adjust the key rotary positional embedding
            if rotary_pos_emb is not None:
                q_pos_emb, k_pos_emb = rotary_pos_emb
                if not set_inference_key_value_memory:
                    # In inference, we compute one token at a time.
                    # Select the correct positional embedding.
                    q_pos_emb = q_pos_emb[end - 1 : end]
                else:
                    q_pos_emb = q_pos_emb[:end, :, :, :]
                k_pos_emb = k_pos_emb[:end, :, :, :]
                rotary_pos_emb = (q_pos_emb, k_pos_emb)

        if layer_past is not None:
            past_key, past_value = layer_past
            key_layer = torch.cat((past_key.type_as(key_layer), key_layer), dim=0)
            value_layer = torch.cat((past_value.type_as(value_layer), value_layer), dim=0)

        if get_key_value:
            present = (key_layer, value_layer)

        if checkpoint_core_attention:
            context_layer = self._checkpointed_attention_forward(
                query_layer,
                key_layer,
                value_layer,
                attention_mask,
                rotary_pos_emb=rotary_pos_emb,
                relative_position_bias=relative_position_bias,
                headscale_tensor=self.head_scale_tensor if self.headscale else None,
            )
        else:
            context_layer = self.core_attention(
                query_layer,
                key_layer,
                value_layer,
                attention_mask,
                layer_past=layer_past,
                get_key_value=get_key_value,
                rotary_pos_emb=rotary_pos_emb,
                relative_position_bias=relative_position_bias,
                headscale_tensor=self.head_scale_tensor if self.headscale else None,
            )

        # =================
        # Output. [sq, b, h]
        # =================

        output, bias = self.dense(context_layer)

        if get_key_value:
            output = [output, present]

        return output, bias


class ParallelChunkedCrossAttention(MegatronModule):
    """Parallel chunked cross-attention layer class.

    Self-attention layer takes input with size [b, s, h]
    and returns output of the same size.
    """

    def __init__(
        self,
        init_method,
        output_layer_init_method,
        layer_number,
        num_attention_heads,
        hidden_size,
        precision=16,
        apply_query_key_layer_scaling=False,
        kv_channels=None,
        use_cpu_initialization=False,
        megatron_amp_O2=False,
        masked_softmax_fusion=True,
        attention_dropout=0.1,
        megatron_legacy=False,
        chunk_size=64,  # each chunk, how many tokens
        bias=True,
        headscale=False,
        gradient_accumulation_fusion=False,
        normalize_attention_scores=True,
    ):
        super(ParallelChunkedCrossAttention, self).__init__()
        self.cross_attention = ParallelAttention(
            init_method=init_method,
            output_layer_init_method=output_layer_init_method,
            layer_number=layer_number,
            num_attention_heads=num_attention_heads,
            hidden_size=hidden_size,
            attention_type=AttnType.cross_attn,
            attn_mask_type=AttnMaskType.padding,
            precision=precision,
            apply_query_key_layer_scaling=apply_query_key_layer_scaling,
            kv_channels=kv_channels,
            use_cpu_initialization=use_cpu_initialization,
            megatron_amp_O2=megatron_amp_O2,
            masked_softmax_fusion=masked_softmax_fusion,
            attention_dropout=attention_dropout,
            megatron_legacy=megatron_legacy,
            bias=bias,
            headscale=headscale,
            gradient_accumulation_fusion=gradient_accumulation_fusion,
            normalize_attention_scores=normalize_attention_scores,
        )
        self.chunk_size = chunk_size

    def forward(
        self,
        hidden_states,
        attention_mask,
        encoder_output=None,
        set_inference_key_value_memory=False,
        inference_max_sequence_len=None,
        rotary_pos_emb=None,
        checkpoint_core_attention=False,
    ):
        if checkpoint_core_attention:
            raise ValueError(
                'checkpoint_core_attention during forward not implemented yet for ParallelChunkedCrossAttention'
            )

        # hidden_states is assumed to have dimension [token length, batch, dimension]
        # derive variables
        # encoder_output here is the retrieved context
        context = encoder_output
        # context is assumed to have dimension [num_chunks, num_neighbors, context_token_len, batch, dimension]
        chunk_size = self.chunk_size
        b, n, dim = (
            hidden_states.shape[1],
            hidden_states.shape[0],
            hidden_states.shape[2],
        )
        default_bias = self.cross_attention.dense.bias
        if set_inference_key_value_memory:
            seq_index = (n // chunk_size) * chunk_size
            self.current_len = n
        elif inference_max_sequence_len is not None:
            # only handles single token increment
            assert n == 1
            self.current_len += n
            chunk_id = self.current_len // chunk_size
            if chunk_id <= 0:
                # if sequence length less than chunk size, do an early return
                return torch.zeros_like(hidden_states), default_bias
            causal_padding = chunk_size - 1
            # pad it as a full chunk, put it at the end of the chunk position
            hidden_states = F.pad(hidden_states, (0, 0, 0, 0, causal_padding, 0), value=0.0)
            # only use the relevant context
            context = context[chunk_id - 1 : chunk_id, :, :, :, :]
            attention_mask = rearrange(attention_mask, '(b k) 1 q v -> b k 1 q v', b=b)
            # select the relevant chunk attn mask
            attention_mask = attention_mask[:, chunk_id - 1]
            seq_index = chunk_size
        else:
            # this is normal forward without inference
            seq_index = (n // chunk_size) * chunk_size

        # if sequence length less than chunk size, do an early return
        if n < self.chunk_size and set_inference_key_value_memory and inference_max_sequence_len is not None:
            return torch.zeros_like(hidden_states), default_bias

        num_chunks, num_retrieved = (
            context.shape[-5],
            context.shape[-4],
        )

        # causal padding
        causal_padding = chunk_size - 1

        x = F.pad(hidden_states, (0, 0, 0, 0, -causal_padding, causal_padding), value=0.0)

        # remove sequence which is ahead of the neighbors retrieved (during inference)

        # seq_index = (n // chunk_size) * chunk_size
        x, x_remainder = x[:seq_index], x[seq_index:]

        seq_remain_len = x_remainder.shape[0]

        # take care of rotary positional embedding
        # make sure queries positions are properly shifted to the future

        if rotary_pos_emb is not None:
            q_pos_emb, k_pos_emb = rotary_pos_emb
            # currently implementation is broken
            # q need to extend to causal_padding, and just do
            # q_pos_emb = F.pad(q_pos_emb, (0, 0, -causal_padding, 0), value = 0.)
            if inference_max_sequence_len is not None and not set_inference_key_value_memory:
                token_pos = (self.current_len - 1) % chunk_size
                q_pos_emb = F.pad(
                    q_pos_emb, (0, 0, 0, 0, 0, 0, -causal_padding - token_pos, -causal_padding + token_pos), value=0.0
                )
            else:
                q_pos_emb = F.pad(q_pos_emb, (0, 0, 0, 0, 0, 0, -causal_padding, 0), value=0.0)

            k_pos_emb = repeat(k_pos_emb, 'n b h d -> (r n) b h d', r=num_retrieved)
            rotary_pos_emb = (q_pos_emb, k_pos_emb)

        # make sure number context chunks is enough
        assert x.shape[0] // chunk_size == num_chunks

        # reshape so we have chunk to chunk attention, without breaking causality
        x = rearrange(x, '(k n) b d -> n (b k) d', k=num_chunks)
        context = rearrange(context, 'k r n b d -> (r n) (b k) d')
        # cross attention
        out, bias = self.cross_attention(x, attention_mask, encoder_output=context, rotary_pos_emb=rotary_pos_emb)

        # reshape back to original sequence

        out = rearrange(out, 'n (b k) d -> (k n) b d', b=b)

        # pad back to original, with 0s at the beginning (which will be added to the residual and be fine)

        out = F.pad(out, (0, 0, 0, 0, causal_padding, -causal_padding + seq_remain_len), value=0.0)
        if not set_inference_key_value_memory and inference_max_sequence_len is not None:
            out = out[-1:]
        return out, bias


class CoreAttention(MegatronModule):
    """ Region where selective activation recomputation is applied.
        See Figure 3. in Reducing Activation Recomputation in Large Transformer Models
        https://arxiv.org/pdf/2205.05198.pdf for more details.

    """

    def __init__(
        self,
        layer_number,
        num_attention_heads,
        hidden_size,
        attention_type=AttnType.self_attn,
        attn_mask_type=AttnMaskType.padding,
        precision=16,
        apply_query_key_layer_scaling=False,
        kv_channels=None,
        masked_softmax_fusion=True,
        attention_dropout=0.1,
        sequence_parallel=False,
        normalize_attention_scores=True,
        multi_query_attention=False,
        position_embedding_type='learned_absolute',
        use_flash_attention=False,
    ):

        super(CoreAttention, self).__init__()

        self.precision = precision
        self.fp16 = False
        self.bf16 = False
        if precision == 'bf16':
            self.bf16 = True
        elif int(precision) == 16:
            self.fp16 = True
        self.multi_query_attention = multi_query_attention
        self.position_embedding_type = position_embedding_type

        self.apply_query_key_layer_scaling = apply_query_key_layer_scaling
        self.attention_softmax_in_fp32 = False
        if self.apply_query_key_layer_scaling:
            self.attention_softmax_in_fp32 = True
        self.layer_number = max(1, layer_number)
        self.attention_type = attention_type
        self.attn_mask_type = attn_mask_type
        self.sequence_parallel = sequence_parallel
        # If True, will scale attention scores by 1 / sqrt(hidden_size_per_attention_head).
        # This arg is been provided mostly to support weight conversion of Huggingface models. (ex: T5v1.1)
        self.normalize_attention_scores = normalize_attention_scores

        if kv_channels is None:
            assert (
                hidden_size % num_attention_heads == 0
            ), 'hidden_size must be divisible by num_attention_heads if kv_channels is None'
            kv_channels = hidden_size // num_attention_heads

        projection_size = kv_channels * num_attention_heads

        # Per attention head and per partition values.
        world_size = parallel_state.get_tensor_model_parallel_world_size()
        self.hidden_size_per_partition = safe_divide(projection_size, world_size)
        self.hidden_size_per_attention_head = safe_divide(projection_size, num_attention_heads)
        self.num_attention_heads_per_partition = safe_divide(num_attention_heads, world_size)
        self.num_attention_heads_partition_offset = (
            self.num_attention_heads_per_partition * parallel_state.get_tensor_model_parallel_rank()
        )

        coeff = None
        self.norm_factor = math.sqrt(self.hidden_size_per_attention_head)
        if self.apply_query_key_layer_scaling:
            coeff = self.layer_number
            self.norm_factor *= coeff

        self.scale_mask_softmax = MatchedScaleMaskSoftmax(
            self.fp16,
            self.bf16,
            self.attn_mask_type,
            masked_softmax_fusion,
            attention_mask_func,
            self.attention_softmax_in_fp32,
            coeff,
        )

        # Dropout. Note that for a single iteration, this layer will generate
        # different outputs on different number of parallel partitions but
        # on average it should not be partition dependent.
        self.attention_dropout_p = attention_dropout
        self.attention_dropout = torch.nn.Dropout(attention_dropout)

        if use_flash_attention:
            self.attn_fn = self.flash_attention
        else:
            self.attn_fn = self.torch_attention

        if position_embedding_type.lower() == 'xpos':
            self.xpos = XPOSPositionEmbedding(kv_channels)

    def forward(
        self,
        query_layer,
        key_layer,
        value_layer,
        attention_mask,
        layer_past=None,
        get_key_value=False,
        rotary_pos_emb=None,
        relative_position_bias=None,
        headscale_tensor=None,
    ):
        b, np, sq, sk, hn = (
            query_layer.size(1),
            query_layer.size(2),
            query_layer.size(0),
            key_layer.size(0),
            query_layer.size(3),
        )

        # ==================================================
        # Update attention mask for inference. [b, np, sq, sk]
        # ==================================================
        if get_key_value:
            with torch.no_grad():
                if layer_past is not None:
                    attention_mask = attention_mask[..., sq - 1, :sk].unsqueeze(2)
                else:
                    attention_mask = attention_mask[..., :sq, :sk]

        # ==================================================
        # Update attention bias. [b, np, sq, sk]
        # ==================================================
        if relative_position_bias is not None:
            relative_position_bias = relative_position_bias[
                :,
                self.num_attention_heads_partition_offset : self.num_attention_heads_partition_offset
                + self.num_attention_heads_per_partition,
                -sq:,
                -sk:,
            ]

        # ==================================================
        # Update query_layer, key_layer, value_layer
        # ==================================================
        # TODO: figure out how to do this
        # apply relative positional encoding (rotary embedding)
        if rotary_pos_emb is not None:
            q_pos_emb, k_pos_emb = rotary_pos_emb
            query_layer = apply_rotary_pos_emb(query_layer, q_pos_emb)
            key_layer = apply_rotary_pos_emb(key_layer, k_pos_emb)
            # TODO, can apply positional embedding to value_layer so it has
            # absolute positional embedding.
            # otherwise, only relative positional embedding takes effect
            # value_layer = apply_rotary_pos_emb(value_layer, k_pos_emb)

        if self.position_embedding_type.lower() == 'xpos':
            query_layer = self.xpos(query_layer, offset=key_layer.shape[-2] - query_layer.shape[-2], downscale=False)
            key_layer = self.xpos(key_layer, offset=0, downscale=True)

        # ==================================================
        # query_layer [sq, b, np, hn]
        # key_layer   [sk, b, np, hn]
        # value_layer [sk, b, np, hn]
        # attention_mask [b, 1, sq, sk] or [b, s]
        # relative_position_bias [b, np, sq, sk]
        # context_layer [b, np, sq, hn]
        # ==================================================
        context_layer = self.attn_fn(query_layer, key_layer, value_layer, attention_mask, relative_position_bias)

        if headscale_tensor is not None:
            context_layer = context_layer * headscale_tensor

        # [b, np, sq, hn] --> [sq, b, np, hn]
        context_layer = context_layer.permute(2, 0, 1, 3).contiguous()

        # [sq, b, np, hn] --> [sq, b, hp]
        new_context_layer_shape = context_layer.size()[:-2] + (self.hidden_size_per_partition,)
        context_layer = context_layer.view(*new_context_layer_shape)

        return context_layer

    def torch_attention(self, query_layer, key_layer, value_layer, attention_mask, attention_bias):
        sq, b, np, hn = query_layer.shape
        sk = key_layer.shape[0]

        if self.multi_query_attention:
            query_layer = rearrange(query_layer, 'sq b np hn -> b (np sq) hn')
            key_layer = rearrange(key_layer, 'sk b 1 hn -> b hn sk')
            value_layer = rearrange(value_layer, 'sv b np hn -> (b np) sv hn')
        else:
            query_layer = rearrange(query_layer, 'sq b np hn -> (b np) sq hn')
            key_layer = rearrange(key_layer, 'sk b np hn -> (b np) hn sk')
            value_layer = rearrange(value_layer, 'sv b np hn -> (b np) sv hn')

        matmul_input_buffer = torch.empty(
            query_layer.shape[0],
            query_layer.shape[1],
            key_layer.shape[2],
            dtype=query_layer.dtype,
            device=query_layer.device,
        )

        matmul_result = torch.baddbmm(
            matmul_input_buffer,
            query_layer,
            key_layer,
            beta=0.0,
            alpha=(1.0 / self.norm_factor) if self.normalize_attention_scores else 1.0,
        )

        # change view to [b, np, sq, sk]
        attention_scores = matmul_result.view(b, np, sq, sk)

        if attention_bias is not None:
            attention_scores += attention_bias

        is_causal = self.attn_mask_type == AttnMaskType.causal and sq == sk
        if attention_mask is None and is_causal:
            s = max(sq, sk)
            attention_mask = attention_scores.new_ones(b, 1, s, s, dtype=torch.bool)
            attention_mask = attention_mask.tril()
            attention_mask = ~attention_mask
            attention_mask = attention_mask[:, :, -sq:, -sk:]

        attention_probs = self.scale_mask_softmax(attention_scores, attention_mask)
        # This is actually dropping out entire tokens to attend to, which might
        # seem a bit unusual, but is taken from the original Transformer paper.
        
        if attention_mask is not None:
            all_k_masked = attention_mask.all(axis=-1).squeeze(0)
            zero_attention_mask = (1.0 - all_k_masked.type(attention_probs.type()))[:, :, :, None]
            attention_probs = attention_probs * zero_attention_mask

        if not self.sequence_parallel:
            with tensor_parallel.random.get_cuda_rng_tracker().fork():
                attention_probs = self.attention_dropout(attention_probs)
        else:
            attention_probs = self.attention_dropout(attention_probs)

        # change view [b * np, sq, sk]
        attention_probs = rearrange(attention_probs, 'b np sq sk -> (b np) sq sk')

<<<<<<< HEAD
=======
        if attention_mask is not None:
            all_k_masked = attention_mask.all(axis=-1)
            zero_attention_mask = (1.0 - all_k_masked.type(attention_probs.type()))[:, :, :, None]
            attention_probs = attention_probs * zero_attention_mask
>>>>>>> 3315ed22

        # matmul: [b * np, sq, hn]
        context_layer = torch.bmm(attention_probs, value_layer)

        # change view [b, np, sq, hn]
        context_layer = rearrange(context_layer, '(b np) sq hn -> b np sq hn', np=np)

        return context_layer

    def flash_attention(self, query_layer, key_layer, value_layer, attention_mask, attention_bias):
        query_layer = rearrange(query_layer, 'sq b np hn -> b sq np hn')
        key_layer = rearrange(key_layer, 'sk b np hn -> b sk np hn')
        value_layer = rearrange(value_layer, 'sv b np hn -> b sv np hn')

        # Use to ensure dtype cast to fp16 or bf16
        query_layer = _cast_if_autocast_enabled(query_layer)
        key_layer = _cast_if_autocast_enabled(key_layer)
        value_layer = _cast_if_autocast_enabled(value_layer)
        attention_mask = _cast_if_autocast_enabled(attention_mask)
        attention_bias = _cast_if_autocast_enabled(attention_bias)

        if attention_bias is not None:
            return self.flash_attention_triton(query_layer, key_layer, value_layer, attention_mask, attention_bias,)
        else:
            return self.flash_attention_cuda(query_layer, key_layer, value_layer, attention_mask,)

    def flash_attention_cuda(self, query_layer, key_layer, value_layer, attention_mask):
        batch_size, seqlen, nheads, _ = query_layer.shape

        # True: attend / False: not attend
        if attention_mask is None:
            attention_mask_q = torch.ones(batch_size, query_layer.shape[1], device=query_layer.device).bool()
            attention_mask_kv = torch.ones(batch_size, key_layer.shape[1], device=query_layer.device).bool()
        elif len(attention_mask.shape) == 4:
            # [b, 1, sq, sk] -> [b, sq] / [b, sk]
            attention_mask_q = torch.any(torch.eq(attention_mask, False), dim=3).squeeze(1)
            attention_mask_kv = torch.any(torch.eq(attention_mask, False), dim=2).squeeze(1)
        else:
            assert len(attention_mask.shape) == 2
            attention_mask_q = attention_mask
            attention_mask_kv = attention_mask

        q, indices_q, cu_seqlens_q, max_seqlen_q = unpad_input(query_layer, attention_mask_q)
        k, _, cu_seqlens_k, max_seqlen_k = unpad_input(key_layer, attention_mask_kv)
        v, _, _, _ = unpad_input(value_layer, attention_mask_kv)
        is_causal = self.attn_mask_type == AttnMaskType.causal and query_layer.shape[1] == key_layer.shape[1]
        context_layer = flash_attn_unpadded_func(
            q,
            k,
            v,
            cu_seqlens_q,
            cu_seqlens_k,
            max_seqlen_q,
            max_seqlen_k,
            dropout_p=self.attention_dropout_p if self.training else 0.0,
            causal=is_causal,
        )

        # [b, sq, np, hn]
        context_layer = pad_input(context_layer, indices_q, batch_size, seqlen)

        # [b, sq, np, hn] -> [b, np, sq, hn]
        context_layer = context_layer.permute(0, 2, 1, 3)
        return context_layer

    def flash_attention_triton(self, query_layer, key_layer, value_layer, attention_mask, attention_bias):
        if self.attention_dropout_p > 0.0:
            raise NotImplementedError(f'attention_dropout not implemented for flash_attention with attention bias')

        if attention_mask is not None:
            if len(attention_mask.shape) == 4:
                # [b, 1, sq, sk] -> [b, 1, sq, 1] / [b, 1, 1, sk]
                attention_mask_q = torch.any(torch.eq(attention_mask, False), dim=3).unsqueeze(3)
                attention_mask_kv = torch.any(torch.eq(attention_mask, False), dim=2).unsqueeze(2)
            else:
                # [b, s] -> [b, 1, s, 1] / [b, 1, 1, s]
                assert len(attention_mask.shape) == 2
                attention_mask_q = attention_mask.unsqueeze(1).unsqueeze(3)
                attention_mask_kv = attention_mask.unsqueeze(1).unsqueeze(2)

            if attention_bias.shape[2] == attention_mask_q.shape[2]:
                attention_bias = attention_bias.masked_fill(~attention_mask_q, torch.finfo(query_layer.dtype).min)
            if attention_bias.shape[3] == attention_mask_kv.shape[3]:
                attention_bias = attention_bias.masked_fill(~attention_mask_kv, torch.finfo(query_layer.dtype).min)

        is_causal = self.attn_mask_type == AttnMaskType.causal and query_layer.shape[1] == key_layer.shape[1]
        context_layer = flash_attn_func(query_layer, key_layer, value_layer, attention_bias, is_causal,)

        # [b, sq, np, hn] -> [b, np, sq, hn]
        context_layer = context_layer.permute(0, 2, 1, 3)

        if attention_mask is not None:
            context_layer = context_layer * attention_mask_q

        return context_layer<|MERGE_RESOLUTION|>--- conflicted
+++ resolved
@@ -953,14 +953,6 @@
         # change view [b * np, sq, sk]
         attention_probs = rearrange(attention_probs, 'b np sq sk -> (b np) sq sk')
 
-<<<<<<< HEAD
-=======
-        if attention_mask is not None:
-            all_k_masked = attention_mask.all(axis=-1)
-            zero_attention_mask = (1.0 - all_k_masked.type(attention_probs.type()))[:, :, :, None]
-            attention_probs = attention_probs * zero_attention_mask
->>>>>>> 3315ed22
-
         # matmul: [b * np, sq, hn]
         context_layer = torch.bmm(attention_probs, value_layer)
 
