from abc import ABC, abstractclassmethod
from contextlib import contextmanager
from typing import Any, Dict, List, Tuple, Union

import hydra
import pytorch_lightning as pl
import torch
import torch.nn as nn
from einops import rearrange
from omegaconf import DictConfig, ListConfig, OmegaConf
from pytorch_lightning import Trainer
from pytorch_lightning.utilities.distributed import rank_zero_only
from safetensors.torch import load_file as load_safetensors
from torch._dynamo import optimize
from torch.optim.lr_scheduler import LambdaLR

from nemo.collections.multimodal.data.stable_diffusion.stable_diffusion_dataset import build_sdxl_precached_text_train_valid_datasets, build_train_valid_precached_datasets, build_sdxl_train_valid_datasets
from nemo.collections.multimodal.models.multimodal_base_model import MegatronMultimodalModel
from nemo.collections.multimodal.modules.stable_diffusion.diffusionmodules.wrappers import OPENAIUNETWRAPPER
from nemo.collections.multimodal.parts.stable_diffusion.utils import (
    default,
    disabled_train,
    get_obj_from_str,
    instantiate_from_config,
    log_txt_as_img,
)
from nemo.collections.nlp.parts.utils_funcs import get_last_rank
from nemo.core.classes import ModelPT, Serialization
from nemo.utils import logging

try:
    from apex import amp
    from apex.transformer.enums import AttnMaskType
    from apex.transformer.pipeline_parallel.utils import get_num_microbatches

    HAVE_APEX = True
except (ImportError, ModuleNotFoundError):
    HAVE_APEX = False

try:
    from megatron.core import parallel_state
    from megatron.core.pipeline_parallel.schedules import get_forward_backward_func

    HAVE_MEGATRON_CORE = True

except (ImportError, ModuleNotFoundError):

    HAVE_MEGATRON_CORE = False

UNCONDITIONAL_CONFIG = {
    "target": "sgm.modules.GeneralConditioner",
    "params": {"emb_models": []},
}


class DiffusionEngine(nn.Module, Serialization):
    def __init__(self, cfg):
        super().__init__()
        unet_config = cfg.unet_config
        denoiser_config = cfg.denoiser_config
        first_stage_config = cfg.first_stage_config
        conditioner_config = cfg.conditioner_config
        sampler_config = cfg.get('sampler_config', None)
        optimizer_config = cfg.get('optimizer_config', None)
        scheduler_config = cfg.get('scheduler_config', None)
        loss_fn_config = cfg.get('loss_fn_config', None)
        network_wrapper = cfg.get('network_wrapper', None)
        compile_model = cfg.get('compile_model', False)

        self.channels_last = cfg.get('channels_last', False)
        self.log_keys = cfg.get('log_keys', None)
        self.input_key = cfg.get('input_key', 'images')
        # Precaching
        self.precache_mode = cfg.get('precache_mode')

        self.loss_fn = DiffusionEngine.from_config_dict(loss_fn_config) if loss_fn_config is not None else None

        model = DiffusionEngine.from_config_dict(unet_config)
        self.model = get_obj_from_str(default(network_wrapper, OPENAIUNETWRAPPER))(model, compile_model=compile_model)
        if cfg.get('inductor', False):
            self.model = optimize("inductor")(self.model)

        self.denoiser = DiffusionEngine.from_config_dict(denoiser_config)
        self.sampler = instantiate_from_config(sampler_config) if sampler_config is not None else None

        self.conditioner = DiffusionEngine.from_config_dict(default(conditioner_config, UNCONDITIONAL_CONFIG))
        self.scheduler_config = scheduler_config
        # Precaching
        self.precache_mode = cfg.get('precache_mode')
        self._init_first_stage(first_stage_config)
        self.model_type = None

        self.rng = torch.Generator(device=torch.cuda.current_device(),)

        self.use_ema = False  # TODO use_ema need to switch to NeMo style
        if self.use_ema:
            self.model_ema = LitEma(self.model, decay=ema_decay_rate)
            print(f"Keeping EMAs of {len(list(self.model_ema.buffers()))}.")

        self.scale_factor = cfg.scale_factor
        self.disable_first_stage_autocast = cfg.disable_first_stage_autocast
        self.no_cond_log = cfg.get('no_cond_log', False)

        if self.channels_last:
            if self.first_stage_model:
                self.first_stage_model = self.first_stage_model.to(memory_format=torch.channels_last)
            self.model = self.model.to(memory_format=torch.channels_last)
<<<<<<< HEAD
        
=======

>>>>>>> 166171b1
    def _init_first_stage(self, config):
        if self.precache_mode == 'both':
            logging.info('Do not intialize VAE when caching image features.')
            self.first_stage_model = None
            return
        model = DiffusionEngine.from_config_dict(config).eval()
        model.train = disabled_train
        for param in model.parameters():
            param.requires_grad = False
        self.first_stage_model = model

    def get_input(self, batch):
        # assuming unified data format, dataloader returns a dict.
        # image tensors should be scaled to -1 ... 1 and in bchw format
        return batch[self.input_key]

    @torch.no_grad()
    def decode_first_stage(self, z):
        z = 1.0 / self.scale_factor * z
        with torch.autocast("cuda", enabled=not self.disable_first_stage_autocast):
            out = self.first_stage_model.decode(z)
        return out

    @torch.no_grad()
    def encode_first_stage(self, x):
        with torch.autocast("cuda", enabled=not self.disable_first_stage_autocast):
            z = self.first_stage_model.encode(x)
        z = self.scale_factor * z
        return z

    def forward(self, x, batch):
        loss = self.loss_fn(self.model, self.denoiser, self.conditioner, x, batch)
        loss_mean = loss.mean()
        log_prefix = 'train' if self.training else 'val'
        loss_dict = {f"{log_prefix}/loss": loss_mean}
        return loss_mean, loss_dict

    def shared_step(self, batch: Dict) -> Any:
        x = self.get_input(batch)
        x = self.encode_first_stage(x)
        batch["global_step"] = self.global_step
        loss, loss_dict = self(x, batch)
        return loss, loss_dict

    def training_step(self, batch, batch_idx):
        loss, loss_dict = self.shared_step(batch)

        self.log_dict(loss_dict, prog_bar=True, logger=True, on_step=True, on_epoch=False)

        self.log(
            "global_step", self.global_step, prog_bar=True, logger=True, on_step=True, on_epoch=False,
        )

        if self.scheduler_config is not None:
            lr = self.optimizers().param_groups[0]["lr"]
            self.log("lr_abs", lr, prog_bar=True, logger=True, on_step=True, on_epoch=False)

        return loss

    def on_train_start(self, *args, **kwargs):
        if self.sampler is None or self.loss_fn is None:
            raise ValueError("Sampler and loss function need to be set for training.")

    def on_train_batch_end(self, *args, **kwargs):
        if self.use_ema:
            self.model_ema(self.model)

    @contextmanager
    def ema_scope(self, context=None):
        if self.use_ema:
            self.model_ema.store(self.model.parameters())
            self.model_ema.copy_to(self.model)
            if context is not None:
                print(f"{context}: Switched to EMA weights")
        try:
            yield None
        finally:
            if self.use_ema:
                self.model_ema.restore(self.model.parameters())
                if context is not None:
                    print(f"{context}: Restored training weights")

    def instantiate_optimizer_from_config(self, params, lr, cfg):
        return get_obj_from_str(cfg["target"])(params, lr=lr, **cfg.get("params", dict()))

    def configure_optimizers(self):
        lr = self.learning_rate
        params = list(self.model.parameters())
        for embedder in self.conditioner.embedders:
            if embedder.is_trainable:
                params = params + list(embedder.parameters())
        opt = self.instantiate_optimizer_from_config(params, lr, self.optimizer_config)
        if self.scheduler_config is not None:
            scheduler = DiffusionEngine.from_config_dict(self.scheduler_config)
            print("Setting up LambdaLR scheduler...")
            scheduler = [
                {"scheduler": LambdaLR(opt, lr_lambda=scheduler.schedule), "interval": "step", "frequency": 1,}
            ]
            return [opt], scheduler
        return opt

    @torch.no_grad()
    def sample(
        self,
        cond: Dict,
        uc: Union[Dict, None] = None,
        batch_size: int = 16,
        shape: Union[None, Tuple, List] = None,
        **kwargs,
    ):
        randn = torch.randn(batch_size, *shape).to(self.device)

        denoiser = lambda input, sigma, c: self.denoiser(self.model, input, sigma, c, **kwargs)
        samples = self.sampler(denoiser, randn, cond, uc=uc)
        return samples

    @torch.no_grad()
    def log_conditionings(self, batch: Dict, n: int) -> Dict:
        """
        Defines heuristics to log different conditionings.
        These can be lists of strings (text-to-image), tensors, ints, ...
        """
        image_h, image_w = batch[self.input_key].shape[2:]
        log = dict()

        for embedder in self.conditioner.embedders:
            if ((self.log_keys is None) or (embedder.input_key in self.log_keys)) and not self.no_cond_log:
                x = batch[embedder.input_key][:n]
                if isinstance(x, torch.Tensor):
                    if x.dim() == 1:
                        # class-conditional, convert integer to string
                        x = [str(x[i].item()) for i in range(x.shape[0])]
                        xc = log_txt_as_img((image_h, image_w), x, size=image_h // 4)
                    elif x.dim() == 2:
                        # size and crop cond and the like
                        x = ["x".join([str(xx) for xx in x[i].tolist()]) for i in range(x.shape[0])]
                        xc = log_txt_as_img((image_h, image_w), x, size=image_h // 20)
                    else:
                        raise NotImplementedError()
                elif isinstance(x, (List, ListConfig)):
                    if isinstance(x[0], str):
                        # strings
                        xc = log_txt_as_img((image_h, image_w), x, size=image_h // 20)
                    else:
                        raise NotImplementedError()
                else:
                    raise NotImplementedError()
                log[embedder.input_key] = xc
        return log

    def set_input_tensor(self, input_tensor):
        """See megatron.model.transformer.set_input_tensor()"""
        # only required for pipeline parallelism
        pass

    @torch.no_grad()
    def log_images(self, batch: Dict, N: int = 8, sample: bool = True, ucg_keys: List[str] = None, **kwargs,) -> Dict:
        conditioner_input_keys = [e.input_key for e in self.conditioner.embedders]
        if ucg_keys:
            assert all(map(lambda x: x in conditioner_input_keys, ucg_keys)), (
                "Each defined ucg key for sampling must be in the provided conditioner input keys,"
                f"but we have {ucg_keys} vs. {conditioner_input_keys}"
            )
        else:
            ucg_keys = conditioner_input_keys
        log = dict()

        x = self.get_input(batch)

        c, uc = self.conditioner.get_unconditional_conditioning(
            batch, force_uc_zero_embeddings=ucg_keys if len(self.conditioner.embedders) > 0 else [],
        )

        sampling_kwargs = {}

        N = min(x.shape[0], N)
        x = x.to(self.device)[:N]
        log["inputs"] = x
        z = self.encode_first_stage(x)
        log["reconstructions"] = self.decode_first_stage(z)
        log.update(self.log_conditionings(batch, N))

        for k in c:
            if isinstance(c[k], torch.Tensor):
                c[k], uc[k] = map(lambda y: y[k][:N].to(self.device), (c, uc))

        if sample:
            with self.ema_scope("Plotting"):
                samples = self.sample(c, shape=z.shape[1:], uc=uc, batch_size=N, **sampling_kwargs)
            samples = self.decode_first_stage(samples)
            log["samples"] = samples
        return log


class MegatronDiffusionEngine(MegatronMultimodalModel):
    """Megatron DiffusionEngine Model."""

    def __init__(self, cfg: DictConfig, trainer: Trainer):
        if not HAVE_APEX:
            raise ImportError(
                "Apex was not found. Please see the NeMo README for installation instructions: https://github.com/NVIDIA/NeMo#megatron-gpt."
            )
        if not HAVE_MEGATRON_CORE:
            raise ImportError(
                "megatron-core was not found. Please see the NeMo README for installation instructions: https://github.com/NVIDIA/NeMo#megatron-gpt."
            )

        # this prevents base constructor from initializing tokenizer
        self.tokenizer = None
        super().__init__(cfg, trainer=trainer)

        self._validate_trainer()

        # megatron_amp_O2 is not yet supported in diffusion models
        self.megatron_amp_O2 = cfg.get('megatron_amp_O2', False)
        self.use_fsdp = cfg.get('fsdp', False)

        self.model = self.model_provider_func()

        self.conditioning_keys = []

        if self.trainer.precision == 'bf16':
            self.autocast_dtype = torch.bfloat16
        elif int(self.trainer.precision) == 32:
            self.autocast_dtype = torch.float
        elif int(self.trainer.precision) == 16:
            self.autocast_dtype = torch.half
        else:
            raise ValueError('precision must be in [32, 16, "bf16"]')

    def get_module_list(self):
        if isinstance(self.model, list):
            return [model.module if isinstance(model, Float16Module) else model for model in self.model]
        elif isinstance(self.model, Float16Module):
            return [self.model.module]
        else:
            return [self.model]

    def model_provider_func(self, pre_process=True, post_process=True):
        """Model depends on pipeline paralellism."""
        model = DiffusionEngine(cfg=self.cfg)
        return model

    # def forward(self, x, c, *args, **kwargs):
    #     output_tensor = self.model(x, c, *args, **kwargs)
    #     return output_tensor

    def forward(self, dataloader_iter, batch_idx):
        loss = self.training_step(dataloader_iter, batch_idx)
        return loss

    @rank_zero_only
    @torch.no_grad()
    def on_train_batch_start(self, batch, batch_idx, dataloader_idx=0):
        if self.cfg.scale_by_std and self.current_epoch == 0 and self.global_step == 0 and batch_idx == 0:
            assert self.cfg.scale_factor == 1.0, 'rather not use custom rescaling and std-rescaling simultaneously'
            batch[self.cfg.first_stage_key] = batch[self.cfg.first_stage_key].cuda(non_blocking=True)
            self.model.on_train_batch_start(batch, batch_idx)

    def training_step(self, dataloader_iter, batch_idx):
        """
            Our dataloaders produce a micro-batch and then we fetch
            a number of microbatches depending on the global batch size and model parallel size
            from the dataloader to produce a list of microbatches.
            Batch should be a list of microbatches and those microbatches should on CPU.
            Microbatches are then moved to GPU during the pipeline.
            The list of microbatches is then piped through the pipeline using Apex fwd/bwd functions.
        """
        tensor_shape = None  # Placeholder
        # we zero grads here because we also call backward in the megatron-core fwd/bwd functions
        self._optimizer.zero_grad()
        # run forward and backwards passes for an entire global batch
        # we do this inside training_step to support pipeline parallelism
        fwd_bwd_function = get_forward_backward_func()
        losses_reduced_per_micro_batch = fwd_bwd_function(
            forward_step_func=self.get_forward_output_and_loss_func(),
            data_iterator=dataloader_iter,
            model=[self.model],
            num_microbatches=get_num_microbatches(),
            forward_only=False,
            tensor_shape=tensor_shape,
            dtype=self.autocast_dtype,
            grad_scaler=self.trainer.precision_plugin.scaler.scale if self.cfg.precision == 16 else None,
            sequence_parallel=self.cfg.get('sequence_parallel', False),
            enable_autocast=True,
        )

        # losses_reduced_per_micro_batch is a list of dictionaries
        # [{"loss": 0.1}, {"loss": 0.2}, ...] which are from gradient accumulation steps
        # only the last stages of the pipeline return losses
        loss_dict = {}
        if losses_reduced_per_micro_batch:
            # average loss across micro batches
            for key in losses_reduced_per_micro_batch[0]:
                loss_tensors_list = [loss_reduced[key] for loss_reduced in losses_reduced_per_micro_batch]
                loss_tensor = torch.stack(loss_tensors_list)
                loss_dict[key] = loss_tensor.mean()
            loss_mean = loss_dict["train/loss"]
        else:
            loss_mean = torch.tensor(0.0, device=torch.cuda.current_device())

        torch.distributed.broadcast(loss_mean, get_last_rank())

        # when using sequence parallelism, the sequence parallel layernorm grads must be all-reduced
        if self.cfg.get('tensor_model_parallel_size', 1) > 1 and self.cfg.get('sequence_parallel', False):
            self.allreduce_sequence_parallel_gradients()

        if self.use_fsdp:
            pass
        elif self.with_distributed_adam:
            # gradients are reduced internally in distributed optimizer
            pass
        elif self.megatron_amp_O2:
            # # when using pipeline parallelism grads must be all-reduced after the pipeline (not asynchronously)
            # if self.cfg.get('pipeline_model_parallel_size', 1) > 1 or self.cfg.get('sequence_parallel', False):
            #     # main grads are stored in the MainParamsOptimizer wrapper
            #     self._optimizer.allreduce_main_grads()
            self._optimizer.allreduce_main_grads()
        else:
            # async grad allreduce is not currently implemented for O1/autocasting mixed precision training
            # so we all-reduce gradients after the pipeline
            self.allreduce_gradients()  # @sangkug we think this is causing memory to blow up (hurts perf)

        if self.cfg.precision == 16:
            loss_scale = self.trainer.precision_plugin.scaler._scale
            if loss_scale is not None:
                self.log('loss_scale', loss_scale, batch_size=1)

        self.log_dict(loss_dict, prog_bar=False, logger=True, on_step=True, rank_zero_only=True, batch_size=1)
        self.log('reduced_train_loss', loss_mean, prog_bar=True, rank_zero_only=True, batch_size=1)
        lr = self._optimizer.param_groups[0]['lr']
        self.log('lr', lr, prog_bar=True, rank_zero_only=True, batch_size=1)
        self.log('global_step', self.trainer.global_step + 1, prog_bar=True, rank_zero_only=True, batch_size=1)
        self.log(
            'consumed_samples',
            self.compute_consumed_samples(self.trainer.global_step + 1 - self.init_global_step),
            prog_bar=True,
            rank_zero_only=True,
            batch_size=1,
        )
        return loss_mean

    def backward(self, *args, **kwargs):
        """ LightningModule hook to do backward.
            We want this to do nothing since we run backward in the fwd/bwd functions from apex.
            No need to call it here.
        """
        pass

    def optimizer_zero_grad(self, *args, **kwargs):
        """ LightningModule hook to zero grad.
            We want this to do nothing as we are zeroing grads during the training_step.
        """
        pass

    def _append_sequence_parallel_module_grads(self, module, grads):
        """ Helper method for allreduce_sequence_parallel_gradients"""

        for param in module.parameters():
            sequence_parallel_param = getattr(param, 'sequence_parallel', False)
            if sequence_parallel_param and param.requires_grad:
                if self.megatron_amp_O2:
                    grad = param.main_grad
                else:
                    grad = param.grad
                grads.append(grad.data)

    def get_forward_output_and_loss_func(self):
        def process_batch(batch):
            """ Prepares the global batch for apex fwd/bwd functions.
                Global batch is a list of micro batches.
            """
            # SD has more dedicated structure for encoding, so we enable autocasting here as well
            with torch.cuda.amp.autocast(
                self.autocast_dtype in (torch.half, torch.bfloat16), dtype=self.autocast_dtype,
            ):
                if self.model.precache_mode == 'both':
                    x = batch[self.model.input_key].to(torch.cuda.current_device())
                    if self.model.channels_last:
                        x = x.to(memory_format=torch.channels_last, non_blocking=True)
                    else:
                        x = x.to(memory_format=torch.contiguous_format, non_blocking=True)
                else:
                    x = batch[self.model.input_key].to(torch.cuda.current_device())
                    if self.model.channels_last:
                        x = x.permute(0, 3, 1, 2).to(memory_format=torch.channels_last, non_blocking=True)
                    else:
                        x = rearrange(x, "b h w c -> b c h w")
                        x = x.to(memory_format=torch.contiguous_format, non_blocking=True)
                    x = self.model.encode_first_stage(x)
                
                batch['global_step'] = self.trainer.global_step

            return x, batch

        def fwd_output_and_loss_func(dataloader_iter, model):
            batch = next(dataloader_iter)
            x, batch = process_batch(batch)

            loss, loss_dict = model(x, batch)

            def dummy(output_tensor):
                return loss, loss_dict

            # output_tensor, and a function to convert output_tensor to loss + loss_dict
            return loss, dummy

        return fwd_output_and_loss_func

    def get_forward_output_only_func(self):
        def fwd_output_only_func(batch, model):
            raise NotImplementedError

        return fwd_output_only_func

    def validation_step(self, dataloader_iter, batch_idx):
        tensor_shape = None  # Placeholder
        fwd_bwd_function = get_forward_backward_func()

        losses_reduced_per_micro_batch = fwd_bwd_function(
            forward_step_func=self.get_forward_output_and_loss_func(),
            data_iterator=dataloader_iter,
            model=[self.model],
            num_microbatches=get_num_microbatches(),
            forward_only=True,
            tensor_shape=tensor_shape,
            dtype=self.autocast_dtype,
            sequence_parallel=self.cfg.get('sequence_parallel', False),
            enable_autocast=True,
        )

        # only the last stages of the pipeline return losses
        val_loss_dict = {}
        if losses_reduced_per_micro_batch:
            # average loss across micro batches
            for key in losses_reduced_per_micro_batch[0]:
                loss_tensors_list = [loss_reduced[key] for loss_reduced in losses_reduced_per_micro_batch]
                loss_tensor = torch.stack(loss_tensors_list)
                val_loss_dict[key] = loss_tensor.mean()

        self.log_dict(val_loss_dict, prog_bar=False, logger=True, on_step=False, on_epoch=True, batch_size=1)

    def setup(self, stage=None):
        """ PTL hook that is executed after DDP spawns.
            We setup datasets here as megatron datasets require DDP to instantiate.
            See https://pytorch-lightning.readthedocs.io/en/latest/common/lightning_module.html#setup for more information.
        Args:
            stage (str, optional): Can be 'fit', 'validate', 'test' or 'predict'. Defaults to None.
        """
        self.model.rng.manual_seed(self.cfg.seed + 100 * parallel_state.get_data_parallel_rank())

        # log number of parameters
        if isinstance(self.model, list):
            num_parameters_on_device = sum(
                [sum([p.nelement() for p in model_module.parameters()]) for model_module in self.model]
            )
        else:
            num_parameters_on_device = sum([p.nelement() for p in self.model.parameters()])

        # to be summed across data parallel group
        total_num_parameters = torch.tensor(num_parameters_on_device).cuda(non_blocking=True)

        torch.distributed.all_reduce(total_num_parameters, group=parallel_state.get_model_parallel_group())

        logging.info(
            f'Pipeline model parallel rank: {parallel_state.get_pipeline_model_parallel_rank()}, '
            f'Tensor model parallel rank: {parallel_state.get_tensor_model_parallel_rank()}, '
            f'Number of model parameters on device: {num_parameters_on_device:.2e}. '
            f'Total number of model parameters: {total_num_parameters:.2e}.'
        )

        resume_checkpoint_path = self.trainer._checkpoint_connector.resume_from_checkpoint_fit_path
        if resume_checkpoint_path:
            init_consumed_samples = self._extract_consumed_samples_from_ckpt(resume_checkpoint_path)
        else:
            init_consumed_samples = 0
        self.init_consumed_samples = init_consumed_samples
        self.init_global_step = self.trainer.global_step

        # allowing restored models to optionally setup datasets
        self.build_train_valid_test_datasets()

        # Batch size need to be provided for webdatset
        self._num_micro_batches = get_num_microbatches()
        self._micro_batch_size = self.cfg.micro_batch_size

        self.setup_training_data(self.cfg.data)
        self.setup_validation_data(self.cfg.data)
        self.setup_test_data(self.cfg.data)

    def build_train_valid_test_datasets(self):
        logging.info('Building datasets for Stable Diffusion...')
        if self.trainer.limit_val_batches > 1.0 and isinstance(self.trainer.limit_val_batches, float):
            raise ValueError("limit_val_batches must be an integer or float less than or equal to 1.0.")

        if self.model.precache_mode == 'text':
            logging.info('Precahing text only.')
            build_dataset_cls = build_sdxl_precached_text_train_valid_datasets
        elif self.model.precache_mode == 'both':
            logging.info('Precaching text and image.')
            build_dataset_cls = build_train_valid_precached_datasets
        elif self.model.precache_mode is None:
            build_dataset_cls = build_sdxl_train_valid_datasets
        self._train_ds, self._validation_ds = build_dataset_cls(
            model_cfg=self.cfg, consumed_samples=self.compute_consumed_samples(0)
        )
        self._test_ds = None

        if self._train_ds is not None:
            logging.info(f'Length of train dataset: {len(self._train_ds)}')
        if self._validation_ds is not None:
            logging.info(f'Length of val dataset: {len(self._validation_ds)}')
        if self._test_ds is not None:
            logging.info(f'Length of test dataset: {len(self._test_ds)}')
        logging.info(f'Finished building datasets for LatentDiffusion.')
        return self._train_ds, self._validation_ds, self._test_ds

    def setup_training_data(self, cfg):
        if hasattr(self, '_train_ds') and self._train_ds is not None:
            consumed_samples = self.compute_consumed_samples(0)
            logging.info(
                f'Setting up train dataloader with len(len(self._train_ds)): {len(self._train_ds)} and consumed samples: {consumed_samples}'
            )
            self._train_dl = torch.utils.data.DataLoader(
                self._train_ds,
                batch_size=self._micro_batch_size,
                num_workers=cfg.num_workers,
                pin_memory=True,
                drop_last=True,
                persistent_workers=True,
            )

    def setup_validation_data(self, cfg):
        if hasattr(self, '_validation_ds') and self._validation_ds is not None:
            consumed_samples = 0
            logging.info(
                f'Setting up validation dataloader with len(len(self._validation_ds)): {len(self._validation_ds)} and consumed samples: {consumed_samples}'
            )
            self._validation_dl = torch.utils.data.DataLoader(
                self._validation_ds,
                batch_size=self._micro_batch_size,
                num_workers=cfg.num_workers,
                pin_memory=True,
                drop_last=False,
                persistent_workers=True,
            )

    def setup_test_data(self, cfg):
        if hasattr(self, '_test_ds') and self._test_ds is not None:
            consumed_samples = 0
            logging.info(
                f'Setting up test dataloader with len(len(self._test_ds)): {len(self._test_ds)} and consumed samples: {consumed_samples}'
            )
            self._test_dl = torch.utils.data.DataLoader(
                self._test_ds, batch_size=self._micro_batch_size, num_workers=cfg.num_workers, pin_memory=True,
            )

    def transfer_batch_to_device(self, batch: Any, device: torch.device, dataloader_idx: int) -> Any:
        """ PTL hook: https://pytorch-lightning.readthedocs.io/en/latest/common/lightning_module.html#transfer-batch-to-device
            When using pipeline parallelism, we need the global batch to remain on the CPU,
            since the memory overhead will be too high when using a large number of microbatches.
            Microbatches are transferred from CPU to GPU inside the pipeline.
        """
        return batch

    def _validate_trainer(self):
        """ Certain trainer configurations can break training.
            Here we try to catch them and raise an error.
        """
        if self.trainer.accumulate_grad_batches > 1:
            raise ValueError(
                f'Gradient accumulation is done within training_step. trainer.accumulate_grad_batches must equal 1'
            )

    @classmethod
    def list_available_models(cls):
        return None

    def parameters(self):
        if isinstance(self.model, list):
            return itertools.chain.from_iterable(module.parameters() for module in self.model)
        elif self.use_fsdp:
            return self.trainer.model.parameters()
        else:
            return self.model.parameters()<|MERGE_RESOLUTION|>--- conflicted
+++ resolved
@@ -105,11 +105,7 @@
             if self.first_stage_model:
                 self.first_stage_model = self.first_stage_model.to(memory_format=torch.channels_last)
             self.model = self.model.to(memory_format=torch.channels_last)
-<<<<<<< HEAD
-        
-=======
-
->>>>>>> 166171b1
+
     def _init_first_stage(self, config):
         if self.precache_mode == 'both':
             logging.info('Do not intialize VAE when caching image features.')
