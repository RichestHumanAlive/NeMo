--- conflicted
+++ resolved
@@ -216,11 +216,7 @@
     :param channels: number of input channels.
     :return: an nn.Module for normalization.
     """
-<<<<<<< HEAD
-    return GroupNormOpt(gn_groups, channels, act=act)
-=======
-    return GroupNorm(32, channels, act=act)
->>>>>>> 2bef9a87
+    return GroupNorm(gn_groups, channels, act=act)
 
 
 # PyTorch 1.7 has SiLU, but we support PyTorch 1.5.
