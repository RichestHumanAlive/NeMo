# Copyright (c) 2020, NVIDIA CORPORATION.  All rights reserved.
#
# Licensed under the Apache License, Version 2.0 (the "License");
# you may not use this file except in compliance with the License.
# You may obtain a copy of the License at
#
#     http://www.apache.org/licenses/LICENSE-2.0
#
# Unless required by applicable law or agreed to in writing, software
# distributed under the License is distributed on an "AS IS" BASIS,
# WITHOUT WARRANTIES OR CONDITIONS OF ANY KIND, either express or implied.
# See the License for the specific language governing permissions and
# limitations under the License.

import glob
import os
import signal
import subprocess
import sys
import time
import warnings
from dataclasses import dataclass, field
from datetime import timedelta
from pathlib import Path
from shutil import copy, move
from typing import Any, Collection, Dict, List, Optional, Tuple, Union

import pytorch_lightning
import torch
from hydra.core.hydra_config import HydraConfig
from hydra.utils import get_original_cwd
from omegaconf import DictConfig, OmegaConf, open_dict
from pytorch_lightning.callbacks import Callback, ModelCheckpoint
from pytorch_lightning.callbacks.early_stopping import EarlyStopping
from pytorch_lightning.callbacks.timer import Interval, Timer
from pytorch_lightning.loggers import MLFlowLogger, NeptuneLogger, TensorBoardLogger, WandbLogger
from pytorch_lightning.loops import _TrainingEpochLoop
from pytorch_lightning.strategies.ddp import DDPStrategy
from pytorch_lightning.trainer.connectors.checkpoint_connector import _CheckpointConnector


from nemo.collections.common.callbacks import EMA
from nemo.constants import NEMO_ENV_VARNAME_TESTING, NEMO_ENV_VARNAME_VERSION
from nemo.utils import logging, timers
from nemo.utils.app_state import AppState
from nemo.utils.callbacks import NeMoModelCheckpoint, PreemptionCallback
from nemo.utils.env_var_parsing import get_envbool
from nemo.utils.exceptions import NeMoBaseException
from nemo.utils.get_rank import is_global_rank_zero
from nemo.utils.lightning_logger_patch import add_filehandlers_to_pl_logger
from nemo.utils.loggers import ClearMLLogger, ClearMLParams, DLLogger, DLLoggerParams, MLFlowParams
from nemo.utils.mcore_logger import add_handlers_to_mcore_logger
from nemo.utils.model_utils import uninject_model_parallel_rank

try:
<<<<<<< HEAD
    from ptl_resiliency import FaultToleranceCallback

    HAVE_FT = True
except (ImportError, ModuleNotFoundError):
    HAVE_FT = False
=======
    # `ptl_resiliency` is included in `gwe_resiliency_pkg` package
    from ptl_resiliency import StragglerDetectionCallback

    HAVE_STRAGGLER_DET = True
except (ImportError, ModuleNotFoundError):
    HAVE_STRAGGLER_DET = False
>>>>>>> b7e254ee


class NotFoundError(NeMoBaseException):
    """Raised when a file or folder is not found"""


class LoggerMisconfigurationError(NeMoBaseException):
    """Raised when a mismatch between trainer.logger and exp_manager occurs"""

    def __init__(self, message):
        message = (
            message
            + " You can disable lighning's trainer from creating a logger by passing logger=False to its constructor."
        )
        super().__init__(message)


class CheckpointMisconfigurationError(NeMoBaseException):
    """Raised when a mismatch between trainer.callbacks and exp_manager occurs"""


@dataclass
class EarlyStoppingParams:
    monitor: str = "val_loss"  # The metric that early stopping should consider.
    mode: str = "min"  # inform early stopping whether to look for increase or decrease in monitor.
    min_delta: float = 0.001  # smallest change to consider as improvement.
    patience: int = 10  # how many (continuous) validation cycles to wait with no improvement and stopping training.
    verbose: bool = True
    strict: bool = True
    check_finite: bool = True
    stopping_threshold: Optional[float] = None
    divergence_threshold: Optional[float] = None
    check_on_train_epoch_end: Optional[bool] = None
    log_rank_zero_only: bool = False


@dataclass
class CallbackParams:
    filepath: Optional[str] = None  # Deprecated
    dirpath: Optional[str] = None  # If None, exp_manager will attempt to handle the filepath
    filename: Optional[str] = None  # If None, exp_manager will attempt to handle the filepath
    monitor: Optional[str] = "val_loss"
    verbose: Optional[bool] = True
    save_last: Optional[bool] = True
    save_top_k: Optional[int] = 3
    save_weights_only: Optional[bool] = False
    mode: Optional[str] = "min"
    auto_insert_metric_name: bool = True
    every_n_epochs: Optional[int] = 1
    every_n_train_steps: Optional[int] = None
    train_time_interval: Optional[str] = None
    prefix: Optional[str] = None  # If None, exp_manager will attempt to handle the filepath
    postfix: str = ".nemo"
    save_best_model: bool = False
    always_save_nemo: bool = False
    save_nemo_on_train_end: Optional[bool] = True  # Whether to automatically save .nemo file durin on_train_end hook
    model_parallel_size: Optional[int] = None  # tensor parallel size * pipeline parallel size
    save_on_train_epoch_end: Optional[bool] = False  # Save after training, not after validation
    async_save: Optional[bool] = False  # save the checkpoint asynchronously


@dataclass
class StepTimingParams:
    reduction: Optional[str] = "mean"
    # if True torch.cuda.synchronize() is called on start/stop
    sync_cuda: Optional[bool] = False
    # if positive, defines the size of a sliding window for computing mean
    buffer_size: Optional[int] = 1


@dataclass
class EMAParams:
    enable: Optional[bool] = False
    decay: Optional[float] = 0.999
    cpu_offload: Optional[bool] = False
    validate_original_weights: Optional[bool] = False
    every_n_steps: int = 1


@dataclass
<<<<<<< HEAD
class FaultToleranceParams:
    """
    NOTE: This config section is also read by the launcher.
    NOTE: Default values should match fault_tolerance.FaultToleranceConfig.
    """

    """ Periodic workload check interval in workload monitor """
    workload_check_interval: float = 5.0
    """ Timeout for first heartbeat from a rank:
    if rank does not send first heartbeat within `initial_rank_heartbeat_timeout`, failure is detected.
    If None this timeout needs to be deduced and set during runtime, based the observed heartbeat intervals. """
    initial_rank_heartbeat_timeout: Optional[float] = 60.0 * 60.0
    """ Timeout for subsequent heartbeats from a rank: 
    if no rank heartbeat is received within `rank_heartbeat_timeout`, failure is detected 
    If None this timeout needs to be deduced and set during runtime, based the observed heartbeat intervals. """
    rank_heartbeat_timeout: Optional[float] = 45.0 * 60.0
    """ Try to calculate `rank_heartbeat_timeout` and `initial_rank_heartbeat_timeout`
        based on the observed heartbeat intervals. """
    calculate_timeouts: bool = True
    """ Signal used to terminate the rank when failure is detected """
    rank_termination_signal: signal.Signals = signal.SIGKILL
    """ Log level for the FT client and server(rank monitor) """
    log_level: str = 'INFO'
    """ Used by FT launcher: Max number of restarts for a rank """
    max_rank_restarts: int = 0
    """ Used by FT launcher: How many subsequent job failures allowed until stop autoresuming. 0 - do not autoresume """
    max_subsequent_job_failures: int = 0
    """ Additional FT launcher params """
    additional_ft_launcher_args: str = ''
    """ For debug and development purposes only. """
    simulated_fault: Optional[Any] = None
=======
class StragglerDetectionParams:
    report_time_interval: float = 300
    calc_relative_gpu_perf: bool = True
    calc_individual_gpu_perf: bool = True
    num_gpu_perf_scores_to_log: int = 5
    gpu_relative_perf_threshold: float = 0.7
    gpu_individual_perf_threshold: float = 0.7
    stop_if_detected: bool = False
>>>>>>> b7e254ee


@dataclass
class ExpManagerConfig:
    """Experiment Manager config for validation of passed arguments."""

    # Log dir creation parameters
    explicit_log_dir: Optional[str] = None
    exp_dir: Optional[str] = None
    name: Optional[str] = None
    version: Optional[str] = None
    use_datetime_version: Optional[bool] = True
    resume_if_exists: Optional[bool] = False
    resume_past_end: Optional[bool] = False
    resume_ignore_no_checkpoint: Optional[bool] = False
    resume_from_checkpoint: Optional[str] = None
    # Logging parameters
    create_tensorboard_logger: Optional[bool] = True
    summary_writer_kwargs: Optional[Dict[Any, Any]] = None
    create_wandb_logger: Optional[bool] = False
    wandb_logger_kwargs: Optional[Dict[Any, Any]] = None
    create_mlflow_logger: Optional[bool] = False
    mlflow_logger_kwargs: Optional[MLFlowParams] = field(default_factory=lambda: MLFlowParams())
    create_dllogger_logger: Optional[bool] = False
    dllogger_logger_kwargs: Optional[DLLoggerParams] = field(default_factory=lambda: DLLoggerParams())
    create_clearml_logger: Optional[bool] = False
    clearml_logger_kwargs: Optional[ClearMLParams] = field(default_factory=lambda: ClearMLParams())
    create_neptune_logger: Optional[bool] = False
    neptune_logger_kwargs: Optional[Dict[Any, Any]] = None
    # Checkpointing parameters
    create_checkpoint_callback: Optional[bool] = True
    checkpoint_callback_params: Optional[CallbackParams] = field(default_factory=lambda: CallbackParams())
    create_early_stopping_callback: Optional[bool] = False
    early_stopping_callback_params: Optional[EarlyStoppingParams] = field(
        default_factory=lambda: EarlyStoppingParams()
    )
    create_preemption_callback: Optional[bool] = True
    # Additional exp_manager arguments
    files_to_copy: Optional[List[str]] = None
    # logs timing of train/val/test steps
    log_step_timing: Optional[bool] = True
    step_timing_kwargs: Optional[StepTimingParams] = field(default_factory=lambda: StepTimingParams())
    # Configures creation of log files for different ranks
    log_local_rank_0_only: Optional[bool] = False
    log_global_rank_0_only: Optional[bool] = False
    # disable initial validation when resuming from a checkpoint saved during validation
    disable_validation_on_resume: Optional[bool] = True
    ema: Optional[EMAParams] = field(default_factory=lambda: EMAParams())
    # Wall clock time limit
    max_time_per_run: Optional[str] = None
    # time to sleep non 0 ranks during initialization
    seconds_to_sleep: float = 5
<<<<<<< HEAD
    # Fault tolrance config
    create_fault_tolerance_callback: Optional[bool] = False
    fault_tolerance: Optional[FaultToleranceParams] = field(default_factory=FaultToleranceParams)
=======
    # Straggler detection
    create_straggler_detection_callback: Optional[bool] = False
    straggler_detection_params: Optional[StragglerDetectionParams] = field(default_factory=StragglerDetectionParams)
>>>>>>> b7e254ee


class TimingCallback(Callback):
    """
    Logs execution time of train/val/test steps
    """

    def __init__(self, timer_kwargs={}):
        self.timer = timers.NamedTimer(**timer_kwargs)

    def _on_batch_start(self, name):
        # reset only if we do not return mean of a sliding window
        if self.timer.buffer_size <= 0:
            self.timer.reset(name)

        if self.timer.is_active(name):
            logging.warning(
                f"Timer `{name}` was not correctly stopped, suggesting a "
                "possible issue. The timer will be reset for now."
            )
            self.timer.reset(name)

        self.timer.start(name)

    def _on_batch_end(self, name, pl_module):
        self.timer.stop(name)
        # Set the `batch_size=1` as WAR for `dataloader_iter`, which is not used for any metric
        pl_module.log(
            name + ' in s',
            self.timer[name],
            on_step=True,
            on_epoch=False,
            batch_size=1,
            prog_bar=(name == "train_step_timing"),
        )

    def on_train_batch_start(self, trainer, pl_module, batch, batch_idx):
        self._on_batch_start("train_step_timing")

    def on_train_batch_end(self, trainer, pl_module, outputs, batch, batch_idx):
        self._on_batch_end("train_step_timing", pl_module)

    def on_validation_batch_start(self, trainer, pl_module, batch, batch_idx, dataloader_idx=0):
        self._on_batch_start("validation_step_timing")

    def on_validation_batch_end(self, trainer, pl_module, outputs, batch, batch_idx, dataloader_idx=0):
        self._on_batch_end("validation_step_timing", pl_module)

    def on_test_batch_start(self, trainer, pl_module, batch, batch_idx, dataloader_idx=0):
        self._on_batch_start("test_step_timing")

    def on_test_batch_end(self, trainer, pl_module, outputs, batch, batch_idx, dataloader_idx=0):
        self._on_batch_end("test_step_timing", pl_module)

    def on_before_backward(self, trainer, pl_module, loss):
        self._on_batch_start("train_backward_timing")

    def on_after_backward(self, trainer, pl_module):
        self._on_batch_end("train_backward_timing", pl_module)


def exp_manager(trainer: 'pytorch_lightning.Trainer', cfg: Optional[Union[DictConfig, Dict]] = None) -> Optional[Path]:
    """
    exp_manager is a helper function used to manage folders for experiments. It follows the pytorch lightning paradigm
    of exp_dir/model_or_experiment_name/version. If the lightning trainer has a logger, exp_manager will get exp_dir,
    name, and version from the logger. Otherwise it will use the exp_dir and name arguments to create the logging
    directory. exp_manager also allows for explicit folder creation via explicit_log_dir.

    The version can be a datetime string or an integer. Datestime version can be disabled if use_datetime_version is set
    to False. It optionally creates TensorBoardLogger, WandBLogger, DLLogger, MLFlowLogger, ClearMLLogger,
    ModelCheckpoint objects from pytorch lightning.
    It copies sys.argv, and git information if available to the logging directory. It creates a log file for each
    process to log their output into.

    exp_manager additionally has a resume feature (resume_if_exists) which can be used to continuing training from
    the constructed log_dir. When you need to continue the training repeatedly (like on a cluster which you need
    multiple consecutive jobs), you need to avoid creating the version folders. Therefore from v1.0.0, when
    resume_if_exists is set to True, creating the version folders is ignored.

    Args:
        trainer (pytorch_lightning.Trainer): The lightning trainer.
        cfg (DictConfig, dict): Can have the following keys:

            - explicit_log_dir (str, Path): Can be used to override exp_dir/name/version folder creation. Defaults to
                None, which will use exp_dir, name, and version to construct the logging directory.
            - exp_dir (str, Path): The base directory to create the logging directory. Defaults to None, which logs to
                ./nemo_experiments.
            - name (str): The name of the experiment. Defaults to None which turns into "default" via name = name or
                "default".
            - version (str): The version of the experiment. Defaults to None which uses either a datetime string or
                lightning's TensorboardLogger system of using version_{int}.
            - use_datetime_version (bool): Whether to use a datetime string for version. Defaults to True.
            - resume_if_exists (bool): Whether this experiment is resuming from a previous run. If True, it sets
                trainer._checkpoint_connector._ckpt_path so that the trainer should auto-resume. exp_manager will move files
                under log_dir to log_dir/run_{int}. Defaults to False. From v1.0.0, when resume_if_exists is True,
                we would not create version folders to make it easier to find the log folder for next runs.
            - resume_past_end (bool): exp_manager errors out if resume_if_exists is True and a checkpoint matching
                ``*end.ckpt`` indicating a previous training run fully completed. This behaviour can be disabled, in which
                case the ``*end.ckpt`` will be loaded by setting resume_past_end to True. Defaults to False.
            - resume_ignore_no_checkpoint (bool): exp_manager errors out if resume_if_exists is True and no checkpoint
                could be found. This behaviour can be disabled, in which case exp_manager will print a message and
                continue without restoring, by setting resume_ignore_no_checkpoint to True. Defaults to False.
            - resume_from_checkpoint (str): Can be used to specify a path to a specific checkpoint file to load from. This will
                override any checkpoint found when resume_if_exists is True. Defaults to None.
            - create_tensorboard_logger (bool): Whether to create a tensorboard logger and attach it to the pytorch
                lightning trainer. Defaults to True.
            - summary_writer_kwargs (dict): A dictionary of kwargs that can be passed to lightning's TensorboardLogger
                class. Note that log_dir is passed by exp_manager and cannot exist in this dict. Defaults to None.
            - create_wandb_logger (bool): Whether to create a Weights and Baises logger and attach it to the pytorch
                lightning trainer. Defaults to False.
            - wandb_logger_kwargs (dict): A dictionary of kwargs that can be passed to lightning's WandBLogger
                class. Note that name and project are required parameters if create_wandb_logger is True.
                Defaults to None.
            - create_mlflow_logger (bool): Whether to create an MLFlow logger and attach it to the pytorch lightning
                training. Defaults to False
            - mlflow_logger_kwargs (dict): optional parameters for the MLFlow logger
            - create_dllogger_logger (bool): Whether to create an DLLogger logger and attach it to the pytorch lightning
                training. Defaults to False
            - dllogger_logger_kwargs (dict): optional parameters for the DLLogger logger
            - create_clearml_logger (bool): Whether to create an ClearML logger and attach it to the pytorch lightning
                training. Defaults to False
            - clearml_logger_kwargs (dict): optional parameters for the ClearML logger
            - create_checkpoint_callback (bool): Whether to create a ModelCheckpoint callback and attach it to the
                pytorch lightning trainer. The ModelCheckpoint saves the top 3 models with the best "val_loss", the most
                recent checkpoint under ``*last.ckpt``, and the final checkpoint after training completes under ``*end.ckpt``.
                Defaults to True.
            - create_early_stopping_callback (bool): Flag to decide if early stopping should be used to stop training. Default is False.
                See EarlyStoppingParams dataclass above.
            - create_preemption_callback (bool): Flag to decide whether to enable preemption callback to save checkpoints and exit training
                immediately upon preemption. Default is True.
<<<<<<< HEAD
            - create_fault_tolerance_callback (bool): Use fault tolerance callback.
=======
            - create_straggler_detection_callback (bool): Use straggler detection callback. Default is False.
>>>>>>> b7e254ee
            - files_to_copy (list): A list of files to copy to the experiment logging directory. Defaults to None which
                copies no files.
            - log_local_rank_0_only (bool): Whether to only create log files for local rank 0. Defaults to False.
                Set this to True if you are using DDP with many GPUs and do not want many log files in your exp dir.
            - log_global_rank_0_only (bool): Whether to only create log files for global rank 0. Defaults to False.
                Set this to True if you are using DDP with many GPUs and do not want many log files in your exp dir.
            - max_time (str): The maximum wall clock time *per run*. This is intended to be used on clusters where you want
                a checkpoint to be saved after this specified time and be able to resume from that checkpoint. Defaults to None.
            - seconds_to_sleep (float): seconds to sleep non rank 0 processes for. Used to give enough time for rank 0 to initialize

    returns:
        log_dir (Path): The final logging directory where logging files are saved. Usually the concatenation of
            exp_dir, name, and version.
    """
    # Add rank information to logger
    # Note: trainer.global_rank and trainer.is_global_zero are not set until trainer.fit, so have to hack around it
    local_rank = int(os.environ.get("LOCAL_RANK", 0))
    global_rank = trainer.node_rank * trainer.num_devices + local_rank
    logging.rank = global_rank

    if cfg is None:
        logging.error("exp_manager did not receive a cfg argument. It will be disabled.")
        return
    if trainer.fast_dev_run:
        logging.info("Trainer was called with fast_dev_run. exp_manager will return without any functionality.")
        return

    # Ensure passed cfg is compliant with ExpManagerConfig
    schema = OmegaConf.structured(ExpManagerConfig)
    # TODO: remove this check
    if is_global_rank_zero():
        logging.info('ExpManager schema')
        logging.info(schema)
    if isinstance(cfg, dict):
        cfg = OmegaConf.create(cfg)
    elif not isinstance(cfg, DictConfig):
        raise ValueError(f"cfg was type: {type(cfg)}. Expected either a dict or a DictConfig")
    cfg = OmegaConf.create(OmegaConf.to_container(cfg, resolve=True))
    cfg = OmegaConf.merge(schema, cfg)  # type: ExpManagerConfig

    error_checks(trainer, cfg)  # Ensures that trainer options are compliant with NeMo and exp_manager arguments

    log_dir, exp_dir, name, version = get_log_dir(
        trainer=trainer,
        exp_dir=cfg.exp_dir,
        name=cfg.name,
        version=cfg.version,
        explicit_log_dir=cfg.explicit_log_dir,
        use_datetime_version=cfg.use_datetime_version,
        resume_if_exists=cfg.resume_if_exists,
    )

    check_resume(
        trainer,
        log_dir,
        cfg.resume_if_exists,
        cfg.resume_past_end,
        cfg.resume_ignore_no_checkpoint,
        cfg.checkpoint_callback_params.dirpath,
        cfg.resume_from_checkpoint,
    )

    checkpoint_name = name
    # If name returned from get_log_dir is "", use cfg.name for checkpointing
    if checkpoint_name is None or checkpoint_name == '':
        checkpoint_name = cfg.name or "default"

    # Set mlflow name if it's not set, before the main name is erased
    if cfg.create_mlflow_logger and (not cfg.mlflow_logger_kwargs.get("experiment_name", None)):
        cfg.mlflow_logger_kwargs.experiment_name = cfg.name
        logging.warning(
            'mlflow logger specified but no experiment name set. Using the same as Tensorboard: %s',
            cfg.mlflow_logger_kwargs.experiment_name,
        )

    cfg.name = name  # Used for configure_loggers so that the log_dir is properly set even if name is ""
    cfg.version = version

    # update app_state with log_dir, exp_dir, etc
    app_state = AppState()
    app_state.log_dir = log_dir
    app_state.exp_dir = exp_dir
    app_state.name = name
    app_state.version = version
    app_state.checkpoint_name = checkpoint_name
    app_state.create_checkpoint_callback = cfg.create_checkpoint_callback
    app_state.checkpoint_callback_params = cfg.checkpoint_callback_params

    # Create the logging directory if it does not exist
    os.makedirs(log_dir, exist_ok=True)  # Cannot limit creation to global zero as all ranks write to own log file
    logging.info(f'Experiments will be logged at {log_dir}')
    trainer._default_root_dir = log_dir

    if cfg.log_local_rank_0_only is True and cfg.log_global_rank_0_only is True:
        raise ValueError(
            f"Cannot set both log_local_rank_0_only and log_global_rank_0_only to True. Please set either one or neither."
        )

    # This is set if the env var NEMO_TESTING is set to True.
    nemo_testing = get_envbool(NEMO_ENV_VARNAME_TESTING, False)

    # Handle logging to file
    log_file = log_dir / f'nemo_log_globalrank-{global_rank}_localrank-{local_rank}.txt'
    if cfg.log_local_rank_0_only is True and not nemo_testing:
        if local_rank == 0:
            logging.add_file_handler(log_file)
    elif cfg.log_global_rank_0_only is True and not nemo_testing:
        if global_rank == 0:
            logging.add_file_handler(log_file)
    else:
        # Logs on all ranks.
        logging.add_file_handler(log_file)

    # For some reason, LearningRateLogger requires trainer to have a logger. Safer to create logger on all ranks
    # not just global rank 0.
    if (
        cfg.create_tensorboard_logger
        or cfg.create_wandb_logger
        or cfg.create_mlflow_logger
        or cfg.create_dllogger_logger
        or cfg.create_clearml_logger
        or cfg.create_neptune_logger
    ):
        configure_loggers(
            trainer,
            exp_dir,
            log_dir,
            cfg.name,
            cfg.version,
            cfg.checkpoint_callback_params,
            cfg.create_tensorboard_logger,
            cfg.summary_writer_kwargs,
            cfg.create_wandb_logger,
            cfg.wandb_logger_kwargs,
            cfg.create_mlflow_logger,
            cfg.mlflow_logger_kwargs,
            cfg.create_dllogger_logger,
            cfg.dllogger_logger_kwargs,
            cfg.create_clearml_logger,
            cfg.clearml_logger_kwargs,
            cfg.create_neptune_logger,
            cfg.neptune_logger_kwargs,
        )

    # add loggers timing callbacks
    if cfg.log_step_timing:
        timing_callback = TimingCallback(timer_kwargs=cfg.step_timing_kwargs or {})
        trainer.callbacks.insert(0, timing_callback)

    if cfg.ema.enable:
        ema_callback = EMA(
            decay=cfg.ema.decay,
            validate_original_weights=cfg.ema.validate_original_weights,
            cpu_offload=cfg.ema.cpu_offload,
            every_n_steps=cfg.ema.every_n_steps,
        )
        trainer.callbacks.append(ema_callback)

    if cfg.create_early_stopping_callback:
        early_stop_callback = EarlyStopping(**cfg.early_stopping_callback_params)
        trainer.callbacks.append(early_stop_callback)

    if cfg.create_checkpoint_callback:
        configure_checkpointing(
            trainer,
            log_dir,
            checkpoint_name,
            cfg.resume_if_exists,
            cfg.checkpoint_callback_params,
            cfg.create_preemption_callback,
        )

    if cfg.disable_validation_on_resume:
        # extend training loop to skip initial validation when resuming from checkpoint
        configure_no_restart_validation_training_loop(trainer)
    # Setup a stateless timer for use on clusters.
    if cfg.max_time_per_run is not None:
        found_ptl_timer = False
        for idx, callback in enumerate(trainer.callbacks):
            if isinstance(callback, Timer):
                # NOTE: PTL does not expose a `trainer.max_time`. By the time we are in this function, PTL has already setup a timer if the user specifies `trainer.max_time` so best we can do is replace that.
                # Working: If only `trainer.max_time` is set - it behaves as a normal PTL timer. If only `exp_manager.max_time_per_run` is set - it behaves as a StateLessTimer. If both are set, it also behaves as a StateLessTimer.
                logging.warning(
                    f'Found a PTL Timer callback, replacing with a StatelessTimer callback. This will happen if you set trainer.max_time as well as exp_manager.max_time_per_run.'
                )
                trainer.callbacks[idx] = StatelessTimer(cfg.max_time_per_run)
                found_ptl_timer = True
                break

        if not found_ptl_timer:
            trainer.max_time = cfg.max_time_per_run
            trainer.callbacks.append(StatelessTimer(cfg.max_time_per_run))

<<<<<<< HEAD
    if cfg.create_fault_tolerance_callback:
        if HAVE_FT:
            ft_params = cfg.fault_tolerance
            # job failures are handled by the launcher,
            # here we only need to know if the autoresume is enabled.
            ft_use_autoresume = ft_params.max_subsequent_job_failures > 0
            fault_tol_callback = FaultToleranceCallback(
                autoresume=ft_use_autoresume,
                calculate_timeouts=ft_params.calculate_timeouts,
                simulated_fault_params=ft_params.simulated_fault,
            )
            trainer.callbacks.append(fault_tol_callback)
        else:
            raise ValueError(
                'FaultToleranceCallback was enabled with create_fault_tolerance_callback, but fault_tolerance package is not installed.'
=======
    if cfg.create_straggler_detection_callback:
        if HAVE_STRAGGLER_DET:
            logging.info("Enabling straggler detection...")
            straggler_det_args_dict = dict(cfg.straggler_detection_params)
            straggler_det_callback = StragglerDetectionCallback(**straggler_det_args_dict, logger=logging)
            trainer.callbacks.append(straggler_det_callback)
        else:
            raise ValueError(
                "`create_straggler_detection_callback` is True, but there is no Straggler Det. package installed."
>>>>>>> b7e254ee
            )

    if is_global_rank_zero():
        # Move files_to_copy to folder and add git information if present
        if cfg.files_to_copy:
            for _file in cfg.files_to_copy:
                copy(Path(_file), log_dir)

        # Create files for cmd args and git info
        with open(log_dir / 'cmd-args.log', 'w', encoding='utf-8') as _file:
            _file.write(" ".join(sys.argv))

        # Try to get git hash
        git_repo, git_hash = get_git_hash()
        if git_repo:
            with open(log_dir / 'git-info.log', 'a', encoding='utf-8') as _file:
                _file.write(f'commit hash: {git_hash}')
                _file.write(get_git_diff())

        # Add err_file logging to global_rank zero
        logging.add_err_file_handler(log_dir / 'nemo_error_log.txt')

        # Add lightning file logging to global_rank zero
        add_filehandlers_to_pl_logger(log_dir / 'lightning_logs.txt', log_dir / 'nemo_error_log.txt')

    elif trainer.num_nodes * trainer.num_devices > 1:
        # sleep other ranks so rank 0 can finish
        # doing the initialization such as moving files
        time.sleep(cfg.seconds_to_sleep)

    add_handlers_to_mcore_logger()

    return log_dir


def error_checks(trainer: 'pytorch_lightning.Trainer', cfg: Optional[Union[DictConfig, Dict]] = None):
    """
    Checks that the passed trainer is compliant with NeMo and exp_manager's passed configuration. Checks that:
        - Throws error when hydra has changed the working directory. This causes issues with lightning's DDP
        - Throws error when trainer has loggers defined but create_tensorboard_logger or create_wandB_logger
            or create_mlflow_logger or create_dllogger_logger is True
        - Prints error messages when 1) run on multi-node and not Slurm, and 2) run on multi-gpu without DDP
    """
    if HydraConfig.initialized() and get_original_cwd() != os.getcwd():
        raise ValueError(
            "Hydra changed the working directory. This interferes with ExpManger's functionality. Please pass "
            "hydra.run.dir=. to your python script."
        )
    if trainer.logger is not None and (
        cfg.create_tensorboard_logger or cfg.create_wandb_logger or cfg.create_mlflow_logger
    ):
        raise LoggerMisconfigurationError(
            "The pytorch lightning trainer that was passed to exp_manager contained a logger, and either "
            f"create_tensorboard_logger: {cfg.create_tensorboard_logger} or create_wandb_logger: "
            f"{cfg.create_wandb_logger} or create_mlflow_logger: {cfg.create_mlflow_logger}"
            f"or create_dllogger_logger: {cfg.create_mlflow_logger} was set to True. "
            "These can only be used if trainer does not already have a logger."
        )
    if trainer.num_nodes > 1 and not check_slurm(trainer):
        logging.error(
            "You are running multi-node training without SLURM handling the processes."
            " Please note that this is not tested in NeMo and could result in errors."
        )
    if trainer.num_devices > 1 and not isinstance(trainer.strategy, DDPStrategy):
        logging.error(
            "You are running multi-gpu without ddp.Please note that this is not tested in NeMo and could result in "
            "errors."
        )


def _filter_out_unfinished_checkpoints(checkpoint_paths: Collection[Union[Path, str]]) -> Collection[Union[Path, str]]:
    res = []
    for chkpt_path in checkpoint_paths:
        if NeMoModelCheckpoint.is_checkpoint_unfinished(chkpt_path):
            logging.warning(
                f'Checkpoint {chkpt_path} has the unfinished marker set - skipped while looking for the last one.'
            )
        else:
            res.append(chkpt_path)
    return res


def check_resume(
    trainer: 'pytorch_lightning.Trainer',
    log_dir: str,
    resume_if_exists: bool = False,
    resume_past_end: bool = False,
    resume_ignore_no_checkpoint: bool = False,
    dirpath: str = None,
    resume_from_checkpoint: str = None,
):
    """Checks that resume=True was used correctly with the arguments pass to exp_manager. Sets
    trainer._checkpoint_connector._ckpt_path as necessary.

    Returns:
        log_dir (Path): The log_dir
        exp_dir (str): The base exp_dir without name nor version
        name (str): The name of the experiment
        version (str): The version of the experiment

    Raises:
        NotFoundError: If resume is True, resume_ignore_no_checkpoint is False, and checkpoints could not be found.
        ValueError: If resume is True, and there were more than 1 checkpoint could found.
    """

    if not log_dir:
        raise ValueError(f"Resuming requires the log_dir {log_dir} to be passed to exp_manager")

    # is_s3_url from here has no dependency requirements
    from nemo.utils.s3_dirpath_utils import is_s3_url

    try:
        # when using an s3 dirpath, we rely on optional dependencies in the S3Utils class.
        if dirpath is not None and is_s3_url(dirpath):
            from nemo.utils.s3_utils import S3Utils
    except ImportError as err:
        return False, "Detected S3 dirpath while missing required dependencies.\n{}\n".format(
            err.output.decode("utf-8")
        )

    checkpoint = None
    if resume_from_checkpoint:
        checkpoint = resume_from_checkpoint
    if resume_if_exists:
        '''
        attach valid checkpoint path to trainer if current rank is rank zero of any data parallel groups
        this limit to only global rank 0 process calling s3, instead of all processes calling s3
        '''

        # If we are using S3 checkpointing, we want check_resume to only execute on a single rank to avoid throttling S3.
        if is_global_rank_zero() or not is_s3_url(dirpath):
            checkpoint_dir_exists = False
            if is_s3_url(dirpath):
                checkpoint_dir = dirpath
                checkpoint_dir_exists = S3Utils.s3_path_exists(checkpoint_dir, match_directory=True)

                if checkpoint_dir_exists:
                    # max number of last.ckpt files: save_last_k_checkpoints * tp * pp = 5*8*40. If optim states is saved distributedly, multiply by dp_size
                    all_keys = S3Utils.find_files_with_suffix(checkpoint_dir, suffix=None, return_key_only=False)
                    end_checkpoints = [k for k in all_keys if k.endswith('end.ckpt')]
                    last_checkpoints = [k for k in all_keys if k.endswith('last.ckpt')]
                else:
                    end_checkpoints = []
                    last_checkpoints = []
            else:  # default non-s3 implementation
                # Use <log_dir>/checkpoints/ unless `dirpath` is set
                checkpoint_dir = Path(dirpath) if dirpath else Path(Path(log_dir) / "checkpoints")
                checkpoint_dir_exists = checkpoint_dir.exists()

                # when using distributed checkpointing, checkpoint_dir is a directory of directories
                # we check for this here
                dist_checkpoints = [d for d in list(checkpoint_dir.glob("*")) if d.is_dir()]
                end_dist_checkpoints = [d for d in dist_checkpoints if d.match("*end")]
                last_dist_checkpoints = [d for d in dist_checkpoints if d.match("*last")]

                end_checkpoints = (
                    end_dist_checkpoints if end_dist_checkpoints else list(checkpoint_dir.rglob("*end.ckpt"))
                )
                end_checkpoints = _filter_out_unfinished_checkpoints(end_checkpoints)
                last_checkpoints = (
                    last_dist_checkpoints if last_dist_checkpoints else list(checkpoint_dir.rglob("*last.ckpt"))
                )
                last_checkpoints = _filter_out_unfinished_checkpoints(last_checkpoints)

            if not checkpoint_dir_exists or (not len(end_checkpoints) > 0 and not len(last_checkpoints) > 0):
                if resume_ignore_no_checkpoint:
                    warn = f"There were no checkpoints found in checkpoint_dir or no checkpoint folder at checkpoint_dir :{checkpoint_dir}. "
                    if checkpoint is None:
                        warn += "Training from scratch."
                    elif checkpoint == resume_from_checkpoint:
                        warn += f"Training from {resume_from_checkpoint}."
                    logging.warning(warn)
                else:
                    raise NotFoundError(
                        f"There were no checkpoints found in checkpoint_dir or no checkpoint folder at checkpoint_dir :{checkpoint_dir}. Cannot resume."
                    )
            elif len(end_checkpoints) > 0:
                if resume_past_end:
                    if len(end_checkpoints) > 1:
                        if 'mp_rank' in str(end_checkpoints[0]):
                            checkpoint = end_checkpoints[0]
                        else:
                            raise ValueError(f"Multiple checkpoints {end_checkpoints} that matches *end.ckpt.")
                else:
                    raise ValueError(
                        f"Found {end_checkpoints[0]} indicating that the last training run has already completed."
                    )
            elif len(last_checkpoints) > 1:
                if any([s for s in ['mp_rank', 'tp_rank', 'fsdp_shard'] if s in str(last_checkpoints[0])]):
                    checkpoint = last_checkpoints[0]
                    checkpoint = uninject_model_parallel_rank(checkpoint)
                else:
                    raise ValueError(f"Multiple checkpoints {last_checkpoints} that matches *last.ckpt.")
            else:
                checkpoint = last_checkpoints[0]

    # PTL 2.0 supports ckpt_path instead of resume_from_checkpoint as the trainer flag
    if checkpoint is not None:
        trainer.ckpt_path = str(checkpoint)
        logging.info(f'Resuming training from checkpoint: {trainer.ckpt_path}')

    if is_global_rank_zero():
        # Check to see if any files exist that need to be moved
        files_to_move = []
        if Path(log_dir).exists():
            for child in Path(log_dir).iterdir():
                if child.is_file():
                    files_to_move.append(child)

        if len(files_to_move) > 0:
            # Move old files to a new folder
            other_run_dirs = Path(log_dir).glob("run_*")
            run_count = 0
            for fold in other_run_dirs:
                if fold.is_dir():
                    run_count += 1
            new_run_dir = Path(Path(log_dir) / f"run_{run_count}")
            new_run_dir.mkdir()
            for _file in files_to_move:
                move(str(_file), str(new_run_dir))


def check_explicit_log_dir(
    trainer: 'pytorch_lightning.Trainer', explicit_log_dir: Union[Path, str], exp_dir: str, name: str, version: str
) -> Tuple[Path, str, str, str]:
    """Checks that the passed arguments are compatible with explicit_log_dir.

    Returns:
        log_dir (Path): the log_dir
        exp_dir (str): the base exp_dir without name nor version
        name (str): The name of the experiment
        version (str): The version of the experiment

    Raise:
        LoggerMisconfigurationError
    """
    if trainer.logger is not None:
        raise LoggerMisconfigurationError(
            "The pytorch lightning trainer that was passed to exp_manager contained a logger and explicit_log_dir: "
            f"{explicit_log_dir} was pass to exp_manager. Please remove the logger from the lightning trainer."
        )
    # Checking only (explicit_log_dir) vs (exp_dir and version).
    # The `name` will be used as the actual name of checkpoint/archive.
    if exp_dir or version:
        logging.error(
            f"exp_manager received explicit_log_dir: {explicit_log_dir} and at least one of exp_dir: {exp_dir}, "
            f"or version: {version}. Please note that exp_dir, name, and version will be ignored."
        )
    if is_global_rank_zero() and Path(explicit_log_dir).exists():
        logging.warning(f"Exp_manager is logging to {explicit_log_dir}, but it already exists.")
    return Path(explicit_log_dir), str(explicit_log_dir), "", ""


def get_log_dir(
    trainer: 'pytorch_lightning.Trainer',
    exp_dir: str = None,
    name: str = None,
    version: str = None,
    explicit_log_dir: str = None,
    use_datetime_version: bool = True,
    resume_if_exists: bool = False,
) -> Tuple[Path, str, str, str]:
    """
    Obtains the log_dir used for exp_manager.

    Returns:
        log_dir (Path): the log_dir
        exp_dir (str): the base exp_dir without name nor version
        name (str): The name of the experiment
        version (str): The version of the experiment
        explicit_log_dir (str): The explicit path to the log folder. Defaults to False.
        use_datetime_version (bool): Uses date and time as the version of the log folder. Defaults to True.
        resume_if_exists (bool): if resume_if_exists of the exp_manager's config is enabled or not. When enabled, the
            version folders would not get created.

    Raise:
        LoggerMisconfigurationError: If trainer is incompatible with arguments
        NotFoundError: If resume is True, resume_ignore_no_checkpoint is False, and checkpoints could not be found.
        ValueError: If resume is True, and there were more than 1 checkpoint could found.
    """
    if explicit_log_dir:  # If explicit log_dir was passed, short circuit
        return check_explicit_log_dir(trainer, explicit_log_dir, exp_dir, name, version)

    # Default exp_dir to ./nemo_experiments if None was passed
    _exp_dir = exp_dir
    if exp_dir is None:
        _exp_dir = str(Path.cwd() / 'nemo_experiments')

    # If the user has already defined a logger for the trainer, use the logger defaults for logging directory
    if trainer.logger is not None:
        if trainer.logger.save_dir:
            if exp_dir:
                raise LoggerMisconfigurationError(
                    "The pytorch lightning trainer that was passed to exp_manager contained a logger, the logger's "
                    f"save_dir was not None, and exp_dir ({exp_dir}) was not None. If trainer.logger.save_dir "
                    "exists, exp_manager will use trainer.logger.save_dir as the logging directory and exp_dir "
                    "must be None."
                )
            _exp_dir = trainer.logger.save_dir
        if name:
            raise LoggerMisconfigurationError(
                "The pytorch lightning trainer that was passed to exp_manager contained a logger, and name: "
                f"{name} was also passed to exp_manager. If the trainer contains a "
                "logger, exp_manager will use trainer.logger.name, and name passed to exp_manager must be None."
            )
        name = trainer.logger.name
        version = f"version_{trainer.logger.version}"
    # Use user-defined exp_dir, project_name, exp_name, and versioning options
    else:
        name = name or "default"
        version = version or os.environ.get(NEMO_ENV_VARNAME_VERSION, None)

        if not version:
            if resume_if_exists:
                logging.warning(
                    "No version folders would be created under the log folder as 'resume_if_exists' is enabled."
                )
                version = None
            elif is_global_rank_zero():
                if use_datetime_version:
                    version = time.strftime('%Y-%m-%d_%H-%M-%S')
                else:
                    tensorboard_logger = TensorBoardLogger(save_dir=Path(_exp_dir), name=name, version=version)
                    version = f"version_{tensorboard_logger.version}"
                os.environ[NEMO_ENV_VARNAME_VERSION] = "" if version is None else version

    log_dir = Path(_exp_dir) / Path(str(name)) / Path("" if version is None else str(version))
    return log_dir, str(_exp_dir), name, version


def get_git_hash():
    """
    Helper function that tries to get the commit hash if running inside a git folder

    returns:
        Bool: Whether the git subprocess ran without error
        str: git subprocess output or error message
    """
    try:
        return (
            True,
            subprocess.check_output(['git', 'rev-parse', 'HEAD'], stderr=subprocess.STDOUT).decode(),
        )
    except subprocess.CalledProcessError as err:
        return False, "{}\n".format(err.output.decode("utf-8"))


def get_git_diff():
    """
    Helper function that tries to get the git diff if running inside a git folder

    returns:
        Bool: Whether the git subprocess ran without error
        str: git subprocess output or error message
    """
    try:
        return subprocess.check_output(['git', 'diff'], stderr=subprocess.STDOUT).decode()
    except subprocess.CalledProcessError as err:
        return "{}\n".format(err.output.decode("utf-8"))


def configure_loggers(
    trainer: 'pytorch_lightning.Trainer',
    exp_dir: [Path, str],
    log_dir: [Path, str],
    name: str,
    version: str,
    checkpoint_callback_params: dict,
    create_tensorboard_logger: bool,
    summary_writer_kwargs: dict,
    create_wandb_logger: bool,
    wandb_kwargs: dict,
    create_mlflow_logger: bool,
    mlflow_kwargs: dict,
    create_dllogger_logger: bool,
    dllogger_kwargs: dict,
    create_clearml_logger: bool,
    clearml_kwargs: dict,
    create_neptune_logger: bool,
    neptune_kwargs: dict,
):
    """
    Creates TensorboardLogger and/or WandBLogger / MLFlowLogger / DLlogger / ClearMLLogger and attach them to trainer.
    Raises ValueError if summary_writer_kwargs or wandb_kwargs are misconfigured.
    """
    # Potentially create tensorboard logger and/or WandBLogger / MLFlowLogger / DLLogger
    logger_list = []
    if create_tensorboard_logger:
        if summary_writer_kwargs is None:
            summary_writer_kwargs = {}
        elif "log_dir" in summary_writer_kwargs:
            raise ValueError(
                "You cannot pass `log_dir` as part of `summary_writer_kwargs`. `log_dir` is handled by lightning's "
                "TensorBoardLogger logger."
            )
        tensorboard_logger = TensorBoardLogger(save_dir=exp_dir, name=name, version=version, **summary_writer_kwargs)
        logger_list.append(tensorboard_logger)
        logging.info("TensorboardLogger has been set up")

    if create_wandb_logger:
        if wandb_kwargs is None:
            wandb_kwargs = {}
        if "name" not in wandb_kwargs and "project" not in wandb_kwargs:
            raise ValueError("name and project are required for wandb_logger")

        # Update the wandb save_dir
        if wandb_kwargs.get('save_dir', None) is None:
            wandb_kwargs['save_dir'] = exp_dir
        os.makedirs(wandb_kwargs['save_dir'], exist_ok=True)
        wandb_logger = WandbLogger(version=version, **wandb_kwargs)

        logger_list.append(wandb_logger)
        logging.info("WandBLogger has been set up")

    if create_mlflow_logger:
        mlflow_logger = MLFlowLogger(run_name=version, **mlflow_kwargs)

        logger_list.append(mlflow_logger)
        logging.info("MLFlowLogger has been set up")

    if create_dllogger_logger:
        dllogger_logger = DLLogger(**dllogger_kwargs)

        logger_list.append(dllogger_logger)
        logging.info("DLLogger has been set up")

    if create_clearml_logger:
        clearml_logger = ClearMLLogger(
            clearml_cfg=clearml_kwargs,
            log_dir=log_dir,
            prefix=name,
            save_best_model=checkpoint_callback_params.save_best_model,
        )

        logger_list.append(clearml_logger)
        logging.info("ClearMLLogger has been set up")

    if create_neptune_logger:
        if neptune_kwargs is None:
            neptune_kwargs = {}
        if "name" not in neptune_kwargs and "project" not in neptune_kwargs:
            raise ValueError("name and project are required for neptune_logger")
        if "api_key" not in neptune_kwargs and not os.getenv("NEPTUNE_API_TOKEN", None):
            raise ValueError(
                "either api_key should be set in neptune_kwargs or NEPTUNE_API_TOKEN should be set in environment variable for neptune_logger"
            )
        neptune_logger = NeptuneLogger(**neptune_kwargs)

        logger_list.append(neptune_logger)
        logging.info("NeptuneLogger has been set up")

    trainer._logger_connector.configure_logger(logger_list)


class NeMoCheckpointConnector(_CheckpointConnector):
    """
    Wrapper around Lightning's _CheckpointConnector to use broadcasted checkpoint path in
    distributed training settings to pre-load checkpoint.
    """

    def resume_start(self, checkpoint_path=None) -> None:
        checkpoint_path = self.trainer.ckpt_path
        if checkpoint_path is not None:
            logging.info(f'Resuming from checkpoint {checkpoint_path}, rank {torch.distributed.get_rank()}')
        start_time = time.perf_counter()
        super().resume_start(checkpoint_path)
        if checkpoint_path is not None:
            logging.info(
                f'Time elapsed loading checkpoint/optimizer states: {(time.perf_counter() - start_time):.2f} seconds, rank {torch.distributed.get_rank()}'
            )


def configure_checkpointing(
    trainer: 'pytorch_lightning.Trainer',
    log_dir: Path,
    name: str,
    resume: bool,
    params: 'DictConfig',
    create_preemption_callback: bool,
):
    """Adds ModelCheckpoint to trainer. Raises CheckpointMisconfigurationError if trainer already has a ModelCheckpoint
    callback
    """
    for callback in trainer.callbacks:
        if isinstance(callback, ModelCheckpoint):
            raise CheckpointMisconfigurationError(
                "The pytorch lightning trainer that was passed to exp_manager contained a ModelCheckpoint "
                "and create_checkpoint_callback was set to True. Please either set create_checkpoint_callback "
                "to False, or remove ModelCheckpoint from the lightning trainer"
            )
    # Create the callback and attach it to trainer
    if "filepath" in params:
        if params.filepath is not None:
            logging.warning("filepath is deprecated. Please switch to dirpath and filename instead")
            if params.dirpath is None:
                params.dirpath = Path(params.filepath).parent
            if params.filename is None:
                params.filename = Path(params.filepath).name
        with open_dict(params):
            del params["filepath"]
    if params.dirpath is None:
        params.dirpath = Path(log_dir / 'checkpoints')
    if params.filename is None:
        params.filename = f'{name}--{{{params.monitor}:.4f}}-{{epoch}}'
    if params.prefix is None:
        params.prefix = name
    NeMoModelCheckpoint.CHECKPOINT_NAME_LAST = params.filename + '-last'

    logging.debug(params.dirpath)
    logging.debug(params.filename)
    logging.debug(params.prefix)

    if "val" in params.monitor:
        if (
            trainer.max_epochs is not None
            and trainer.max_epochs != -1
            and trainer.max_epochs < trainer.check_val_every_n_epoch
        ):
            logging.error(
                "The checkpoint callback was told to monitor a validation value but trainer.max_epochs("
                f"{trainer.max_epochs}) was less than trainer.check_val_every_n_epoch({trainer.check_val_every_n_epoch}"
                f"). It is very likely this run will fail with ModelCheckpoint(monitor='{params.monitor}') not found "
                "in the returned metrics. Please ensure that validation is run within trainer.max_epochs."
            )
        elif trainer.max_steps is not None and trainer.max_steps != -1:
            logging.warning(
                "The checkpoint callback was told to monitor a validation value and trainer's max_steps was set to "
                f"{trainer.max_steps}. Please ensure that max_steps will run for at least "
                f"{trainer.check_val_every_n_epoch} epochs to ensure that checkpointing will not error out."
            )

    checkpoint_callback = NeMoModelCheckpoint(n_resume=resume, **params)
    checkpoint_callback.last_model_path = trainer.ckpt_path or ""
    if 'mp_rank' in checkpoint_callback.last_model_path or 'tp_rank' in checkpoint_callback.last_model_path:
        checkpoint_callback.last_model_path = uninject_model_parallel_rank(checkpoint_callback.last_model_path)
    trainer.callbacks.append(checkpoint_callback)
    if create_preemption_callback:
        # Check if cuda is avialable as preemption is supported only on GPUs
        if torch.cuda.is_available():
            ## By default PreemptionCallback handles SIGTERM. To handle other signals pass the signal in the call as below:
            ## PreemptionCallback(checkpoint_callback, signal.SIGCHLD)
            preemption_callback = PreemptionCallback(checkpoint_callback)
            trainer.callbacks.append(preemption_callback)
        else:
            logging.info("Preemption is supported only on GPUs, disabling preemption")


def check_slurm(trainer):
    try:
        return trainer.accelerator_connector.is_slurm_managing_tasks
    except AttributeError:
        return False


class StatelessTimer(Timer):
    """Extension of PTL timers to be per run."""

    def __init__(
        self,
        duration: timedelta = None,
        interval: str = Interval.step,
        verbose: bool = True,
    ) -> None:
        super().__init__(duration, interval, verbose)

    # Override PTL Timer's state dict to not store elapsed time information so that we can restore and continue training.
    def state_dict(self) -> Dict[str, Any]:
        return {}

    def load_state_dict(self, state_dict: Dict[str, Any]) -> None:
        return

    def _check_time_remaining(self, trainer: "pl.Trainer") -> None:
        super()._check_time_remaining(trainer)
        if trainer.should_stop:
            checkpoint_callback: Optional[NeMoModelCheckpoint] = trainer.checkpoint_callback
            if checkpoint_callback:
                monitor_candidates = checkpoint_callback._monitor_candidates(trainer)
                checkpoint_callback._save_last_checkpoint(trainer, monitor_candidates)
            # Throw this exception to signal to Lightning to terminate gracefully.
            from pytorch_lightning.utilities.exceptions import _TunerExitException

            raise _TunerExitException()


def configure_no_restart_validation_training_loop(trainer: pytorch_lightning.Trainer) -> None:
    if type(trainer.fit_loop.epoch_loop) != _TrainingEpochLoop:
        warnings.warn("Detected custom epoch loop. Skipping no validation on restart support.", UserWarning)
        return
    ## Pass trainer object to avoid trainer getting overwritten as None
    loop = SkipResumeTrainingValidationLoop(trainer, trainer.min_steps, trainer.max_steps)
    trainer.fit_loop.epoch_loop = loop


class SkipResumeTrainingValidationLoop(_TrainingEpochLoop):
    """
    Extend the PTL Epoch loop to skip validating when resuming.
    This happens when resuming a checkpoint that has already run validation, but loading restores
    the training state before validation has run.
    """

    def _should_check_val_fx(self, data_fetcher) -> bool:
        if self.restarting and self.global_step % self.trainer.val_check_batch == 0:
            return False
        return super()._should_check_val_fx(data_fetcher)


def clean_exp_ckpt(exp_log_dir: Union[str, Path], remove_ckpt: bool = True, remove_nemo: bool = False):
    """
    Helper method that removes Pytorch Lightning .ckpt files or NeMo .nemo files from the checkpoint directory

    Args:
        exp_log_dir: str path to the root directory of the current experiment.
        remove_ckpt: bool, whether to remove all *.ckpt files in the checkpoints directory.
        remove_nemo: bool, whether to remove all *.nemo files in the checkpoints directory.
    """
    exp_log_dir = str(exp_log_dir)

    if remove_ckpt:
        logging.info("Deleting *.ckpt files ...")
        ckpt_files = glob.glob(os.path.join(exp_log_dir, "checkpoints", "*.ckpt"))
        for filepath in ckpt_files:
            os.remove(filepath)
            logging.info(f"Deleted file : {filepath}")

    if remove_nemo:
        logging.info("Deleting *.nemo files ...")
        nemo_files = glob.glob(os.path.join(exp_log_dir, "checkpoints", "*.nemo"))
        for filepath in nemo_files:
            os.remove(filepath)
            logging.info(f"Deleted file : {filepath}")<|MERGE_RESOLUTION|>--- conflicted
+++ resolved
@@ -53,20 +53,19 @@
 from nemo.utils.model_utils import uninject_model_parallel_rank
 
 try:
-<<<<<<< HEAD
+    # `ptl_resiliency` is included in `gwe_resiliency_pkg` package
+    from ptl_resiliency import StragglerDetectionCallback
+
+    HAVE_STRAGGLER_DET = True
+except (ImportError, ModuleNotFoundError):
+    HAVE_STRAGGLER_DET = False
+
+try:
     from ptl_resiliency import FaultToleranceCallback
 
     HAVE_FT = True
 except (ImportError, ModuleNotFoundError):
     HAVE_FT = False
-=======
-    # `ptl_resiliency` is included in `gwe_resiliency_pkg` package
-    from ptl_resiliency import StragglerDetectionCallback
-
-    HAVE_STRAGGLER_DET = True
-except (ImportError, ModuleNotFoundError):
-    HAVE_STRAGGLER_DET = False
->>>>>>> b7e254ee
 
 
 class NotFoundError(NeMoBaseException):
@@ -147,7 +146,17 @@
 
 
 @dataclass
-<<<<<<< HEAD
+class StragglerDetectionParams:
+    report_time_interval: float = 300
+    calc_relative_gpu_perf: bool = True
+    calc_individual_gpu_perf: bool = True
+    num_gpu_perf_scores_to_log: int = 5
+    gpu_relative_perf_threshold: float = 0.7
+    gpu_individual_perf_threshold: float = 0.7
+    stop_if_detected: bool = False
+
+
+@dataclass
 class FaultToleranceParams:
     """
     NOTE: This config section is also read by the launcher.
@@ -179,16 +188,6 @@
     additional_ft_launcher_args: str = ''
     """ For debug and development purposes only. """
     simulated_fault: Optional[Any] = None
-=======
-class StragglerDetectionParams:
-    report_time_interval: float = 300
-    calc_relative_gpu_perf: bool = True
-    calc_individual_gpu_perf: bool = True
-    num_gpu_perf_scores_to_log: int = 5
-    gpu_relative_perf_threshold: float = 0.7
-    gpu_individual_perf_threshold: float = 0.7
-    stop_if_detected: bool = False
->>>>>>> b7e254ee
 
 
 @dataclass
@@ -241,15 +240,12 @@
     max_time_per_run: Optional[str] = None
     # time to sleep non 0 ranks during initialization
     seconds_to_sleep: float = 5
-<<<<<<< HEAD
-    # Fault tolrance config
-    create_fault_tolerance_callback: Optional[bool] = False
-    fault_tolerance: Optional[FaultToleranceParams] = field(default_factory=FaultToleranceParams)
-=======
     # Straggler detection
     create_straggler_detection_callback: Optional[bool] = False
     straggler_detection_params: Optional[StragglerDetectionParams] = field(default_factory=StragglerDetectionParams)
->>>>>>> b7e254ee
+    # Fault tolrance
+    create_fault_tolerance_callback: Optional[bool] = False
+    fault_tolerance: Optional[FaultToleranceParams] = field(default_factory=FaultToleranceParams)
 
 
 class TimingCallback(Callback):
@@ -380,11 +376,8 @@
                 See EarlyStoppingParams dataclass above.
             - create_preemption_callback (bool): Flag to decide whether to enable preemption callback to save checkpoints and exit training
                 immediately upon preemption. Default is True.
-<<<<<<< HEAD
-            - create_fault_tolerance_callback (bool): Use fault tolerance callback.
-=======
             - create_straggler_detection_callback (bool): Use straggler detection callback. Default is False.
->>>>>>> b7e254ee
+            - create_fault_tolerance_callback (bool): Use fault tolerance callback. Default is False.
             - files_to_copy (list): A list of files to copy to the experiment logging directory. Defaults to None which
                 copies no files.
             - log_local_rank_0_only (bool): Whether to only create log files for local rank 0. Defaults to False.
@@ -578,11 +571,22 @@
             trainer.max_time = cfg.max_time_per_run
             trainer.callbacks.append(StatelessTimer(cfg.max_time_per_run))
 
-<<<<<<< HEAD
+    if cfg.create_straggler_detection_callback:
+        if HAVE_STRAGGLER_DET:
+            logging.info("Enabling straggler detection...")
+            straggler_det_args_dict = dict(cfg.straggler_detection_params)
+            straggler_det_callback = StragglerDetectionCallback(**straggler_det_args_dict, logger=logging)
+            trainer.callbacks.append(straggler_det_callback)
+        else:
+            raise ValueError(
+                "`create_straggler_detection_callback` is True, but there is no Straggler Det. package installed."
+            )
+
     if cfg.create_fault_tolerance_callback:
         if HAVE_FT:
+            logging.info("Enabling fault tolerance...")
             ft_params = cfg.fault_tolerance
-            # job failures are handled by the launcher,
+            # job failures are handled by the ft_launcher,
             # here we only need to know if the autoresume is enabled.
             ft_use_autoresume = ft_params.max_subsequent_job_failures > 0
             fault_tol_callback = FaultToleranceCallback(
@@ -594,17 +598,6 @@
         else:
             raise ValueError(
                 'FaultToleranceCallback was enabled with create_fault_tolerance_callback, but fault_tolerance package is not installed.'
-=======
-    if cfg.create_straggler_detection_callback:
-        if HAVE_STRAGGLER_DET:
-            logging.info("Enabling straggler detection...")
-            straggler_det_args_dict = dict(cfg.straggler_detection_params)
-            straggler_det_callback = StragglerDetectionCallback(**straggler_det_args_dict, logger=logging)
-            trainer.callbacks.append(straggler_det_callback)
-        else:
-            raise ValueError(
-                "`create_straggler_detection_callback` is True, but there is no Straggler Det. package installed."
->>>>>>> b7e254ee
             )
 
     if is_global_rank_zero():
