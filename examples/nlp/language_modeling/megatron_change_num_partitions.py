# Copyright (c) 2023, NVIDIA CORPORATION.  All rights reserved.
#
# Licensed under the Apache License, Version 2.0 (the "License");
# you may not use this file except in compliance with the License.
# You may obtain a copy of the License at
#
#     http://www.apache.org/licenses/LICENSE-2.0
#
# Unless required by applicable law or agreed to in writing, software
# distributed under the License is distributed on an "AS IS" BASIS,
# WITHOUT WARRANTIES OR CONDITIONS OF ANY KIND, either express or implied.
# See the License for the specific language governing permissions and
# limitations under the License.

import os
import shutil
import tarfile
import tempfile
from argparse import ArgumentParser
from typing import Dict, List

import torch
import torch.nn as nn
from omegaconf import OmegaConf, open_dict
from pytorch_lightning import Trainer

from nemo.collections.nlp.parts.nlp_overrides import (
    NEMO_MEGATRON_MODEL_PARALLEL_APPSTATE_OVERRIDE,
    GradScaler,
    MegatronHalfPrecisionPlugin,
    NLPDDPStrategy,
    NLPSaveRestoreConnector,
    PipelineMixedPrecisionPlugin,
)
from nemo.utils import logging, model_utils
from nemo.utils.app_state import AppState

"""
Usage:

### Tensor Parallelism and Pipeline Parallelism conversion ###

# Megatron GPT
python megatron_change_num_partitions.py \
    --model_file=PATH_TO_SRC_FILE \
    --target_file=PATH_TO_TGT_FILE \
    --tensor_model_parallel_size=-1 \
    --target_tensor_model_parallel_size=1 \
    --pipeline_model_parallel_size=-1 \
    --target_pipeline_model_parallel_size=1 \
    --precision=bf16

# Megatron T5
python megatron_change_num_partitions.py \
    --model_file=PATH_TO_SRC_FILE \
    --target_file=PATH_TO_TGT_FILE \
    --model_class="nemo.collections.nlp.models.language_modeling.megatron_t5_model.MegatronT5Model" \
    --tensor_model_parallel_size=-1 \
    --target_tensor_model_parallel_size=1 \
    --pipeline_model_parallel_size=-1 \
    --target_pipeline_model_parallel_size=1 \
    --target_pipeline_model_parallel_split_rank=0 \
    --precision=bf16

# Megatron GPT + Virtual Pipeline parallelism

python megatron_change_num_partitions.py \
    --model_extracted_dir="<Directory of Pytorch Lightning ckpt folders>" \
    --target_file="<Name of the target NeMo file>" \
    --ckpt_name="<Name of a single Pytorch Lightning ckpt file inside the extracted dir>" \
    --tensor_model_parallel_size=<TP SIZE> \
    --target_tensor_model_parallel_size=<TARGET TP SIZE> \
    --pipeline_model_parallel_size=<PP SIZE> \
    --target_pipeline_model_parallel_size=<TARGET PP SIZE> \
    --virtual_pipeline_model_parallel_size=<VP SIZE> \
    --hparams_file="<Path to HPARAMS.yaml file>" \
    --precision=bf16

### Only Tensor Parallelism conversion ###

To the above commands, add the following argument: `--tp_conversion_only` 

# Note: This requires that the pipeline_model_parallel_size and tgt_pipeline_model_parallel_size is set to 1.

### Large Models conversion ###

When converting large models, ** always ** ensure that you pre-extract the nemo model and then only perform conversion

$ mkdir "unpacked_nemo_file"
$ tar -xvf "<path to nemo file>" -C "<absolute path to pwd>/unpacked_nemo_file/"

python megatron_change_num_partitions.py \
    ...
    --model_extracted_dir="<Absolute path to pwd>/unpacked_nemo_file/"

### Model Classes ###

# NOTE: Conversion of other model types. 
# Default model type is MegatronGPTModel, if you want another model you need to pass classpath of the model
# For example - MegatronT5Model - 

python megatron_change_num_partitions.py \
    ...
    --model_class="nemo.collections.nlp.models.language_modeling.megatron_t5_model.MegatronT5Model"

# Additional arguments:

--num_gpu_per_node: Number of GPUs per node. Default is 8.
--megatron_legacy: Whether the model is a legacy Megatron model or not. Default is False. May be unsuported for 
    Pipeline Parallelism change.
--tokenizer_model_path: Path to tokenizer model. Default is None. When not None, overrides the tokenizer model path
    in the model config.
--tokenizer_vocab_file: Path to tokenizer vocab file. Default is None. When not None, overrides the tokenizer vocab
    file in the model config.

# Comments

Passing --tensor_model_parallel_size=-1 or --pipeline_model_parallel_size=-1 will automatically infer the size from the
model config.

"""


def set_virtual_parallel_rank_safely(rank: int):
    AppState().virtual_pipeline_model_parallel_rank = rank

    try:
        from megatron.core import parallel_state

        parallel_state.set_virtual_pipeline_model_parallel_rank(rank)

        if rank is None:
            parallel_state.set_virtual_pipeline_model_parallel_world_size(None)

    except (ImportError, ModuleNotFoundError):
        logging.warning("`megatron-core` not installed, cannot set virtual parallel rank !")


#################
### Utilities ###
#################


def force_cpu_model(cfg):
    with open_dict(cfg):
        # temporarily set to cpu
        original_cpu_init = cfg.get('use_cpu_initialization', False)
        if 'megatron_amp_O2' in cfg:
            key = 'megatron_amp_O2'
<<<<<<< HEAD
            original_amp_O2 = cfg.megatron_amp_O2
        elif 'megatron_amp_02' in cfg:
            key = 'megatron_amp_02'
            original_amp_O2 = cfg.megatron_amp_02
        else:
            key, original_amp_O2 = None, None
=======
            original_amp_o2 = cfg.megatron_amp_O2
        elif 'megatron_amp_02' in cfg:
            key = 'megatron_amp_02'
            original_amp_o2 = cfg.megatron_amp_02
        else:
            key, original_amp_o2 = None, None
>>>>>>> 0e983db7

        # Set new values
        cfg.use_cpu_initialization = True
        if key is not None:
            cfg[key] = False

    # Setup restore dict
<<<<<<< HEAD
    restore_dict = {'use_cpu_initialization': original_cpu_init}  # 'megatron_amp_O2': original_amp_O2
    if key is not None:
        restore_dict[key] = original_amp_O2
=======
    restore_dict = {'use_cpu_initialization': original_cpu_init}  # 'megatron_amp_O2': original_amp_o2
    if key is not None:
        restore_dict[key] = original_amp_o2
>>>>>>> 0e983db7

    return cfg, restore_dict


def restore_model_config(cfg, original_dict):
    with open_dict(cfg):
        for key, val in original_dict.items():
            logging.info(f"Restoring model config key ({key}) from {cfg[key]} to original value of {val}")
            cfg[key] = val
    return cfg


#################
### Utilities ###
#################


def compute_tp_splits(
    param_name, param, partitions, global_idx, tp_size, pp_size, pp_rank, pp_split_rank, megatron_legacy, model_cfg
):
    """
    Function to compute the splits required for tensor-parallelism.

    Args:
        param_name: Name of the current parameter of the current model (TP X PP Y)
        param: Value of the current parameter of the current model (TP X PP Y)
        partitions: Partitions of the flattened parameter of the current model (TP 1 PP 1)
        global_idx: The index used to select the parameter in the global partition.
        tp_size: Int, tensor-parallelism size.
        pp_size: Int, pipeline-parallelism size.
        pp_rank: Int, pipeline-parallelism rank.
        pp_split_rank: Int, pipeline-parallelism split rank. This should be > 1 if TP is being used with EncDec models (T5)
        megatron_legacy: Bool, whether the model is a legacy Megatron model or not.
        model_cfg: The model config as a OmegaConf DictConfig.

    Returns:
        List of torch tensors, each of which is a split of the current parameter.
    """
    # alias the global index to idx
    idx = global_idx

    fast_glu_activation = str(model_cfg.get('activation', '')).lower() in ['fast-geglu', 'fast-swiglu', 'fast-reglu']

    if param.shape == partitions[0][idx].shape:
        split = [partitions[0][idx].data] * tp_size
        logging.debug(">> Perfect match, no splitting needed")
    elif param.shape[0] == partitions[0][idx].shape[0]:
        split = torch.split(partitions[0][idx].data, param.shape[-1], dim=-1)
    else:
        # For T5-converted weights, the splitting needs to be strided such that q,k,v weights are bunched together on each tensor-parallel rank.
        if 'query_key_value.weight' in param_name and megatron_legacy:
            split_dim = partitions[0][idx].data.shape[0]
            if split_dim % (tp_size * 3) != 0:
                raise ValueError(
                    f"Can not split Q,K,V parameter {param_name} with shape {param.shape} into tensor parallel size {tp_size}. Not divisible by {tp_size * 3}."
                )
            tp_qkv_splits = torch.chunk(partitions[0][idx].data, tp_size * 3, dim=0)
            split = []
            for i in range(tp_size):
                tp_qkv = torch.cat([tp_qkv_splits[item] for item in range(i, tp_size * 3, tp_size)])
                split.append(tp_qkv)
        elif 'key_value.weight' in param_name and megatron_legacy:
            split_dim = partitions[0][idx].data.shape[0]
            if split_dim % (tp_size * 2) != 0:
                raise ValueError(
                    f"Can not split K,V parameter {param_name} with shape {param.shape} into tensor parallel size {tp_size}. Not divisible by {tp_size * 2}."
                )
            tp_qkv_splits = torch.chunk(partitions[0][idx].data, tp_size * 2, dim=0)
            split = []
            for i in range(tp_size):
                tp_qkv = torch.cat([tp_qkv_splits[item] for item in range(i, tp_size * 2, tp_size)])
                split.append(tp_qkv)
        elif ('dense_h_to_4h' in param_name or 'linear_fc1' in param_name) and fast_glu_activation:
            # For Megatron GPT model with Fast Glu activation
            # Handle gated linear units
            # concat all the first halves ('W's) and all the second halves ('V's)
            w_split, k_split = torch.chunk(partitions[0][idx].data, 2, dim=0)
            w_split = torch.chunk(w_split, tp_size, dim=0)
            k_split = torch.chunk(k_split, tp_size, dim=0)
            split = [torch.cat(weights, dim=0) for weights in zip(w_split, k_split)]  # split per tp rank

        # Regular split for Megatron and NeMo-Megatron models.
        else:
            split = torch.split(partitions[0][idx].data, param.shape[0], dim=0)

    return split


def compute_tp_merge(idx, name, param, partitions_pp, model_cfg):
    """
    Function to compute the partition merge required for tensor-parallelism.

    Args:
        idx:  The index used to select the parameter in the current pipeline partition.
        name:
        param: The parameter to be merged under TP 1 PP 1.
        partitions_pp: List of all TP partitions of the flattened parameter of the current model for a given PP rank
            (TP X PP Y). Indexed as partitions_pp[tp_rank][idx].
        model_cfg: The model config as an OmegaConf DictConfig.

    Returns:
        The concatenated parameter for TP 1 PP 1.
    """
    fast_glu_activation = str(model_cfg.get('activation', '')).lower() in ['fast-geglu', 'fast-swiglu', 'fast-reglu']

    # Logic from original TP rank change
    if param.shape == partitions_pp[0][idx].shape:
        concated = partitions_pp[0][idx].data
    elif param.shape[0] == partitions_pp[0][idx].shape[0]:
        concated = torch.cat([partitions_pp[i][idx].data for i in range(len(partitions_pp))], dim=-1)
    else:
        concated = torch.cat([partitions_pp[i][idx].data for i in range(len(partitions_pp))], dim=0)

    # Logic for Fast Glu activation
    if 'dense_h_to_4h' in name and fast_glu_activation:
        # concat all the first halves ('W's) and all the second halves ('V's)
        wk_splits = []
        for tpr in range(len(partitions_pp)):
            wk_splits.append(torch.chunk(partitions_pp[tpr][idx].data, 2, dim=0))

        w_split = torch.cat([w[0] for w in wk_splits], dim=0)
        k_split = torch.cat([w[1] for w in wk_splits], dim=0)
        concated = torch.cat([w_split, k_split], dim=0)

    # Trim padding
    if concated.shape != param.shape:
        logging.info(
            f"Warning: Shape mismatch for parameter {name} required shape: {param.shape}, merged shape: {concated.shape}. Narrowing to match required size."
        )
        if concated.shape[1:] == param.shape[1:]:
            concated = torch.narrow(concated, 0, 0, param.shape[0])
        elif concated.shape[:-1] == param.shape[:-1]:
            concated = torch.narrow(concated, -1, 0, param.shape[-1])
        else:
            raise RuntimeError(
                f"Can not handle parameter {name}, required shape: {param.shape}, merged shape: {concated.shape}."
            )
    return concated


def write_tp_pp_split(model, splits, app_state, tp_size, pp_rank, write_path):
    """
    Function to write the given TP PP split to NeMo File.

    Save each of the TP ranks in reverse order
    This is done so that the last PP rank will save the last TP rank only after all other PP TP ranks are saved
    The final rank will then save a new NeMo file with all other ranks inside.

    Args:
        model: The model corresponding to the current TP PP split. Contains partial parameters.
        splits: Nested List of tensors containing the TP splits of the current model given current PP rank.
            Indexed as splits[idx][tp_rank].
        app_state: AppState object.
        tp_size:  The global tensor-parallel size of the final model.
        pp_rank: The local pipeline parallel rank of the final model.
        write_path: The path to save the NeMo file.
    """
    for tp_rank in range(tp_size - 1, -1, -1):
        app_state.pipeline_model_parallel_rank = pp_rank
        app_state.tensor_model_parallel_rank = tp_rank

        idx = 0
        for name, param in model.named_parameters():
            split_val = splits[idx][tp_rank].clone()

            if param.shape != split_val.shape:
                logging.info(
                    f"Warning: Shape mismatch for parameter {name} required shape: {param.shape}, split shape: {split_val.shape}. Padding to match required size."
                )

                if split_val.shape[1:] == param.shape[1:]:
                    pad = [0, 0] * len(split_val.shape)
                    pad[-1] = param.shape[0] - split_val.shape[0]
                    split_val = torch.nn.functional.pad(split_val, pad, 'constant')
                elif split_val.shape[:-1] == param.shape[:-1]:
                    pad = [0, param.shape[-1] - split_val.shape[-1]]
                    split_val = torch.nn.functional.pad(split_val, pad, 'constant')
                else:
                    raise RuntimeError(
                        f"Can not handle parameter {name}, required shape: {param.shape}, split shape: {split_val.shape}."
                    )

            param.data = split_val
            idx += 1

        if write_path is not None:
            logging.info(f"Writing pp rank {pp_rank} tp rank {tp_rank} to file {write_path}")
            model.save_to(write_path)


def debug_log_split_param_diff(idx, param, param_name, partitions):
    # Log some useful comparison of tensors that are being mapped.
    # Note that the global param index for layers and modules may be different but the shapes
    # and semantics of the layer should match.
    logging.debug(f"Index: {idx} Model Params : {param_name} - {param.shape}")
    logging.debug(f"Index: {idx} Global params: {partitions[1][idx]} - {partitions[0][idx].shape}")


################
### Handlers ###
################


class GPTHandler:
    def __init__(self, megatron_legacy: bool):
        self.duplicate_gpt_word_embedding_offset = 0
        self.untied_gpt_embedding = False
        self.megatron_legacy = megatron_legacy

    def compute_split_index(self, model, idx, tp_rank, pp_rank, pp_split_rank, tp_size, pp_size):
        if pp_rank == (pp_size - 1) and hasattr(model, 'model') and hasattr(model.model, 'word_embeddings'):
            # duplicate embedding copy (tied weights)
            self.duplicate_gpt_word_embedding_offset = 1

        if model.cfg.get('share_embeddings_and_output_weights', True) is False:
            self.untied_gpt_embedding = True

        if self.duplicate_gpt_word_embedding_offset > 0:
            logging.info(f"GPT duplicate_gpt_word_embedding_offset: {self.duplicate_gpt_word_embedding_offset}")

        return idx + self.duplicate_gpt_word_embedding_offset

    def compute_splits(self, model, partitions, idx, tp_rank, pp_rank, pp_split_rank, tp_size, pp_size):
        splits = []

        # This is the PP X TP Y model with partial parameters present in correct order.
        # We need to extract the parameters from the global map in reverse order to fill in the
        # parameters of this model in forward order.
        for param_name, param in model.named_parameters():

            # Since we are moving forward, we may reach the end of the global map
            # but GPT has an additional word embedding as its last parameter
            # Therefore we check for this, and reset the index to the parameter of the PP 0 TP 0 rank
            # which holds the parameters of the embedding.
            if idx == (len(partitions[0])) and self.duplicate_gpt_word_embedding_offset > 0:
                logging.info("Found duplicate embedding copy for GPT model, resetting index")
                idx = 0  # reset idx parameter to 0 if we have duplicate embedding copy

            debug_log_split_param_diff(idx, param, param_name, partitions)

            # Tensor Parallel Splitting
            split = compute_tp_splits(
                param_name,
                param,
                partitions,
                idx,
                tp_size,
                pp_size,
                pp_rank,
                pp_split_rank,
                self.megatron_legacy,
                model.cfg,
            )

            splits.append(split)
            idx += 1

        return idx, splits

    def compute_split_offset(self, offset_diff, tp_rank, pp_rank, pp_split_rank, tp_size, pp_size):
        # GPT offset correction
        if not self.untied_gpt_embedding and pp_size > 1 and pp_rank == (pp_size - 1) and pp_split_rank == 0:
            offset_diff += 1

        return offset_diff


class T5Handler:
    def __init__(self, megatron_legacy: bool):
        self.shared_enc_dec_embeddings = False
        self.shared_enc_dec_embeddings_intermediate = False
        self.enc_dec_share_token_embeddings_count = 0
        self.intermediate_shared_embedding_location = -1
        self.megatron_legacy = megatron_legacy

    def compute_split_index(self, model, idx, tp_rank, pp_rank, pp_split_rank, tp_size, pp_size):
        final_idx = idx

        # Special case for T5 models - where the embeddings are shared between encoder and decoder
        # and the rank of decoder split is arbitrary.
        # Megatron T5 check for pipeline_model_parallel_split_rank in order to inject encoder embeddings
        self.shared_enc_dec_embeddings = (
            pp_split_rank > 0 and pp_split_rank == pp_rank and model.cfg.get('share_token_embeddings', True)
        )
        # If embedding sharing is active, both vocab and position embeddings are shared
        if self.shared_enc_dec_embeddings:
            self.enc_dec_share_token_embeddings_count = 2
        else:
            self.enc_dec_share_token_embeddings_count = 0

        # Start to calculate new idx
        final_idx = final_idx + self.enc_dec_share_token_embeddings_count

        # Special case for T5 models - where the embeddings are shared between encoder and decoder
        # For all decoder ranks which are not the pp_split_rank, we need to inject the vocab embeddings only at
        # an intermediate location of the model (usually second last location).
        # Megatron T5 check for pipeline_model_parallel_split_rank in order to inject encoder embeddings
        # when the pipeline_model_parallel_split_rank is not the last PP rank
        self.shared_enc_dec_embeddings_intermediate = (
            pp_split_rank > 0
            and pp_split_rank < pp_size
            and hasattr(model, 'enc_dec_model')
            and hasattr(model.enc_dec_model, 'word_embeddings')
        )

        if self.shared_enc_dec_embeddings_intermediate:
            # Loop until we get the location of this tensor
            self.intermediate_shared_embedding_location = -1
            for param_name, param in model.named_parameters():  # special case for T5
                if param_name == 'enc_dec_model.word_embeddings.weight':
                    self.intermediate_shared_embedding_location += 1
                    break
                self.intermediate_shared_embedding_location += 1
        else:
            self.intermediate_shared_embedding_location = -1

        # Re-evaluate the intermediate shared embedding flag
        self.shared_enc_dec_embeddings_intermediate = self.shared_enc_dec_embeddings_intermediate and (
            self.intermediate_shared_embedding_location >= 0
        )
        # If module is present, add a module offset to the index
        if self.shared_enc_dec_embeddings_intermediate:
            final_idx += 1

        if self.enc_dec_share_token_embeddings_count:
            logging.info(f"EncDec share_token_embeddings_count: {self.enc_dec_share_token_embeddings_count}")
        if self.shared_enc_dec_embeddings_intermediate:
            logging.info(
                f"EncDec share_enc_dec_embeddings_intermediate: {self.intermediate_shared_embedding_location}"
            )

        return final_idx

    def compute_splits(self, model, partitions, idx, tp_rank, pp_rank, pp_split_rank, tp_size, pp_size):
        splits = []

        # Backup index when EncDec models reset the index to fill in the first embedding matrices (when pp split rank == pp rank)
        computed_index = idx

        # This is the PP X TP Y model with partial parameters present in correct order.
        # We need to extract the parameters from the global map in reverse order to fill in the
        # parameters of this model in forward order.
        for param_name, param in model.named_parameters():

            # Since we are moving forward, we may reach the end of the global map
            # but T5 has an additional word embedding as its first two parameter when pp split rank == pp rank
            # Therefore we check for this, and update the index to the parameter of the PP 0 TP 0 rank
            # which holds the parameters of the embedding.
            if self.enc_dec_share_token_embeddings_count:
                logging.info("EncDec models decoder shares embedding with encoder, resetting index")
                idx = (
                    2 - self.enc_dec_share_token_embeddings_count
                )  # 0th index is vocab embedding, 1 is pos embedding, 2 is embedding count

            # Since we are moving forward, we may reach the end of the global map
            # but T5 has an additional word embedding as randomly located in the decoder when
            # when pp rank > pp_split_rank.
            # Therefore we check for this, and skip the parameter of the current TP X PP Y module
            # and fill this parameter later.
            if self.shared_enc_dec_embeddings_intermediate and param_name == 'enc_dec_model.word_embeddings.weight':
                logging.info(
                    "EncDec models decoder shares embedding with encoder in intermediate pos, skipping module for later update"
                )
                continue

            debug_log_split_param_diff(idx, param, param_name, partitions)

            # Tensor Parallel Splitting
            split = compute_tp_splits(
                param_name,
                param,
                partitions,
                idx,
                tp_size,
                pp_size,
                pp_rank,
                pp_split_rank,
                self.megatron_legacy,
                model.cfg,
            )

            splits.append(split)
            idx += 1

            # When pp split rank is equal to current pp rank, we need to first inject the encoder embeddings
            # and then reset the index to the originally computed index
            if self.enc_dec_share_token_embeddings_count > 0:
                if self.enc_dec_share_token_embeddings_count - 1 == 0:
                    idx = computed_index

                self.enc_dec_share_token_embeddings_count -= 1

        # Inject the EncDec shared embeddings intermediate tensor
        # at one random location in the decoder of this TP PP rank.
        # Note that usually it is the second last tensor, but to avoid specific index we search for it
        # again.
        if self.shared_enc_dec_embeddings_intermediate:
            for param_name, param in model.named_parameters():
                if param_name == 'enc_dec_model.word_embeddings.weight':
                    logging.info("Found intermediate shared embedding, injecting")
                    split = compute_tp_splits(
                        param_name,
                        param,
                        partitions,
                        global_idx=0,
                        tp_size=tp_size,
                        pp_size=pp_size,
                        pp_rank=pp_rank,
                        pp_split_rank=pp_split_rank,
                        megatron_legacy=self.megatron_legacy,
                        model_cfg=model.cfg,
                    )
                    splits.insert(self.intermediate_shared_embedding_location, split)
                    break

        return idx, splits

    def compute_split_offset(self, offset_diff, tp_rank, pp_rank, pp_split_rank, tp_size, pp_size):
        # T5 offset correction for shared embedding when pp split rank == pp rank
        if self.shared_enc_dec_embeddings:
            offset_diff += 2

        # T5 offset correction for intermediate shared embedding when pp rank > pp split rank
        if self.shared_enc_dec_embeddings_intermediate:
            offset_diff += 1

        return offset_diff


##################
### Converters ###
##################


def merge_partition(model, partitions: Dict[int, List[List[torch.Tensor]]], write_path: str = None):
    # Extract the pp_rank and number of modules per tp rank in each pp rank
    pp_ranks = list(partitions.keys())
    pp_lens = []
    for pp_rank in pp_ranks:
        partition_pp = partitions[pp_rank]
        max_len = max([len(x) for x in partition_pp])  # Perform max as we need to iterate through all modules
        pp_lens.append(max_len)

    total_params_merged = len([p for p in model.parameters()])
    pp_total_len = sum(pp_lens)
    logging.info(f"Total layers in Merged Model: {total_params_merged}")

    og_pp_split_rank = 0
    if pp_total_len > total_params_merged:
        og_pp_split_rank = model.cfg.get('pipeline_model_parallel_split_rank', 0)

    idx = 0
    pp_rank = 0
    global_idx = 0

    # During merge - model is TP 1 PP 1 model with all parameters present in correct order.
    # Merge the parameters of the various PP X TP Y models into the TP 1 PP 1 model.
    for name, param in model.named_parameters():
        # Since the PP ranks each contain the list of all their TP rank parameters
        # We need to detect if we need to move to the next PP rank when we run out of tensors in current PP rank
        # Reset the index so that it indexes the new pp rank tensor list correctly
        if idx >= pp_lens[pp_rank]:
            pp_rank += 1
            idx = 0

            # For EncDec models, after the encoder-decoder PP split occurs,
            # the vocab and positional embeddings are duplicated across the PP ranks at the
            # beginning of the decoder rank. We can skip them during the merge step.
            if pp_total_len > total_params_merged:
                if og_pp_split_rank > 0 and og_pp_split_rank == pp_rank:
                    logging.info(
                        f"Skipping duplicate vocab and positional embeddings for EncDec model "
                        f"at the pp split rank: {og_pp_split_rank}"
                    )
                    idx += 2

        # For EncDec models, after the pp split occurs, final pp rank of the decoder
        # has an intermediate embedding tensor at the penultimate positon, skip that.
        if og_pp_split_rank > 0 and global_idx == total_params_merged - 1:
            logging.info(
                f"Skipping intermediate embedding tensor for EncDec model at the final pp split "
                f"rank: {og_pp_split_rank}",
            )
            idx = pp_lens[pp_rank] - 1

        # Extract all TP ranks out of current PP rank
        partitions_pp = partitions[pp_rank]

        logging.debug(
            f"Global idx: {global_idx} Index: {idx} Model Param: {name} "
            f"Partition Params: {[p[idx].shape for p in partitions_pp]}"
        )

        # Original TP rank change logic
        concated = compute_tp_merge(idx, name, param, partitions_pp, model.cfg)

        # Update the model parameter with the merged tensor
        param.data = concated
        idx += 1
        global_idx += 1

    # Save the file iff the original file was PP 1 TP 1
    if write_path is not None:
        model.save_to(write_path)


def split_partition(
    model,
    partitions,
    pp_size: int,
    tp_size: int,
    pp_rank: int,
    offset: int,
    pp_split_rank: int = 0,
    write_path: str = None,
    megatron_legacy: bool = False,
):
    if len(partitions) != 2:
        raise ValueError(
            "Can only split partitions of model with TP=1. For partitions of models with TP>1, merge first."
        )

    if tp_size < 1:
        raise ValueError("TP size must to be >= 1.")

    if pp_size < 1:
        raise ValueError("PP size must to be >= 1.")

    # Setup app state to mimic current PP and TP ranks with single merged module
    app_state = AppState()
    app_state.data_parallel_rank = 0
    app_state.pipeline_model_parallel_size = pp_size
    app_state.tensor_model_parallel_size = tp_size
    app_state.model_parallel_size = app_state.pipeline_model_parallel_size * app_state.tensor_model_parallel_size

    # Go in reverse for TP order, as PP 0 TP 0 will merge all preceding files
    app_state.pipeline_model_parallel_rank = pp_rank
    app_state.tensor_model_parallel_rank = tp_size - 1

    # Compute reverse offset of parameter index from global map
    num_params = sum([1 for _ in model.parameters()])  # Count number of parameters iteratively
    idx = offset - num_params + 1  # start index of current PP TP rank in global map

    assert (
        idx + num_params - 1 == offset
    ), f"idx = {idx}, num_params = {num_params}, sum = {idx + num_params}, offset = {offset}"

    # Special case for GPT models - whose last PP TP rank has a duplicate embedding tensor

    if 'gpt' in model.cfg.target.lower():
        logging.info("Splitting GPT model")
        handler = GPTHandler(megatron_legacy=megatron_legacy)

    elif 't5' in model.cfg.target.lower():
        logging.info("Splitting T5 model")
        handler = T5Handler(megatron_legacy=megatron_legacy)

    else:
        raise ValueError(f"Unsupported model for Pipeline Parallelism change - {model.cfg.target}")

    idx = handler.compute_split_index(model, idx, 0, pp_rank, pp_split_rank, tp_size, pp_size)

    # Print some debug info
    logging.info(f"Start Layer Idx: {idx} Number of layers in current rank: {num_params} Offset: {offset}")
    logging.info("\n")

    # Split the model's parameters according to TP PP ranks
    idx, splits = handler.compute_splits(model, partitions, idx, 0, pp_rank, pp_split_rank, tp_size, pp_size)

    # Compute the new offset for the next PP rank in reverse order
    # Add 1 to offset to account for last PP rank's duplicated Embedding
    offset_diff = offset - num_params
    offset_diff = handler.compute_split_offset(offset_diff, 0, pp_rank, pp_split_rank, tp_size, pp_size)

    # Finalize the new offset
    new_offset = offset_diff

    # Save each of the TP ranks in reverse order
    # This is done so that the last PP rank will save the last TP rank only after all other PP TP ranks are saved
    # The final rank will then save a new NeMo file with all other ranks inside.
    write_tp_pp_split(model, splits, app_state, tp_size, pp_rank, write_path)

    return new_offset


def split_tp_partition_only(model, partitions, tp_size, write_path=None, megatron_legacy=False):
    if len(partitions) != 2:
        raise ValueError(
            "Can only split partitions of model with TP=1. For partitions of models with TP>1, merge first."
        )

    if tp_size < 1:
        raise ValueError("TP size must to be >= 1.")

    app_state = AppState()
    app_state.data_parallel_rank = 0
    app_state.pipeline_model_parallel_size = 1
    app_state.tensor_model_parallel_size = tp_size
    app_state.model_parallel_size = app_state.pipeline_model_parallel_size * app_state.tensor_model_parallel_size

    app_state.pipeline_model_parallel_rank = 0
    app_state.tensor_model_parallel_rank = tp_size - 1

    idx = 0
    splits = []
    for param_name, param in model.named_parameters():
        split = compute_tp_splits(
            param_name,
            param,
            partitions,
            idx,
            tp_size,
            pp_size=1,
            pp_rank=0,
            pp_split_rank=0,
            megatron_legacy=megatron_legacy,
            model_cfg=model.cfg,
        )
        splits.append(split)
        idx += 1

    # Save each of the TP ranks in reverse order
    # This is done so that the last PP rank will save the last TP rank only after all other PP TP ranks are saved
    # The final rank will then save a new NeMo file with all other ranks inside.
    write_tp_pp_split(model, splits, app_state, tp_size, pp_rank=0, write_path=write_path)


def main():
    parser = ArgumentParser()
    parser.add_argument("--model_file", type=str, default=None, required=False, help="Path to source .nemo file")
    parser.add_argument("--target_file", type=str, required=True, help="Path to write target .nemo file")
    parser.add_argument(
        "--tensor_model_parallel_size", type=int, default=-1, required=False, help="TP size of source model"
    )
    parser.add_argument("--target_tensor_model_parallel_size", type=int, required=True, help="TP size of target model")
    parser.add_argument(
        '--pipeline_model_parallel_size', type=int, default=-1, required=False, help='PP size of source model'
    )
    parser.add_argument(
        '--target_pipeline_model_parallel_size', type=int, required=True, help='PP size of target model'
    )
    parser.add_argument(
        '--target_pipeline_model_parallel_split_rank', type=int, default=0, help='PP rank to split for Enc-Dec models'
    )
    parser.add_argument(
        '--virtual_pipeline_model_parallel_size', type=int, default=None, help='Virtual Pipeline parallelism size'
    )
    parser.add_argument(
        '--ckpt_name', type=str, default=None, help='Checkpoint name to load from for Virtual Parallel'
    )
    parser.add_argument(
        "--model_class",
        type=str,
        default="nemo.collections.nlp.models.language_modeling.megatron_gpt_model.MegatronGPTModel",
        help="NeMo model class. This script should support all NeMo megatron models that use Tensor Parallel",
    )
    parser.add_argument("--precision", default=16, help="PyTorch Lightning Trainer precision flag")
    parser.add_argument('--num_gpu_per_node', default=8, type=int, help='Number of GPUs per node')
    parser.add_argument(
        "--megatron_legacy",
        action="store_true",
        help="Converter for legacy megatron modles that have different q,k,v weight splits",
    )
    parser.add_argument(
        "--tokenizer_model_path",
        type=str,
        required=False,
        default=None,
        help="Path to the tokenizer model path if your model uses a tokenizer model as an artifact. This is needed if your model uses a sentencepiece tokenizer.",
    )
    parser.add_argument(
        "--tokenizer_vocab_file",
        type=str,
        required=False,
        default=None,
        help="Path to the tokenizer model path if your model uses a tokenizer model as an artifact. This is needed if your model uses a sentencepiece tokenizer.",
    )
    parser.add_argument('--hparams_file', type=str, default=None, help='Path to hparams file from PTL training')
    parser.add_argument('--tp_conversion_only', action='store_true', help='Only convert TP model to TP model')
    parser.add_argument('--model_extracted_dir', type=str, default=None, help='Path to pre-extracted model directory')

    args = parser.parse_args()

    precision = args.precision
    num_gpu_per_node = int(args.num_gpu_per_node)
    if args.precision in ["32", "16"]:
        precision = int(float(args.precision))

    if precision in ["bf16", "bf16-mixed"]:
        if torch.cuda.is_available() and torch.cuda.is_bf16_supported():
            pass
        else:
            logging.warning("BF16 is not supported on this device. Using FP16 instead.")
            precision = precision[2:]

    if precision in [32, '32', '32-true']:
        dtype = torch.float32
    elif precision in [16, "16", "16-mixed"]:
        dtype = torch.float16
    elif precision in ["bf16", "bf16-mixed"]:
        dtype = torch.bfloat16
    else:
        dtype = torch.float32  # fallback

    # Built target directory if it does not exist
    target_dir = os.path.split(args.target_file)[0]
    if not os.path.exists(target_dir):
        os.makedirs(target_dir, exist_ok=True)

    tp_size = args.tensor_model_parallel_size
    tgt_tp_size = args.target_tensor_model_parallel_size
    pp_size = args.pipeline_model_parallel_size
    tgt_pp_size = args.target_pipeline_model_parallel_size
    pipeline_model_parallel_split_rank = args.target_pipeline_model_parallel_split_rank
    vp_size = args.virtual_pipeline_model_parallel_size
    if vp_size is None:
        vp_size = 1

    convert_vp = vp_size > 1
    if convert_vp:
        from megatron.core import parallel_state

        parallel_state.set_virtual_pipeline_model_parallel_world_size(vp_size)

        hparams_filepath = args.hparams_file
        if hparams_filepath is None:
            logging.warning(
                '\n\n\n!!!!!!!!!\n'
                'You are converting a model with virtual pipeline parallelism enabled, \n'
                'but have not passed `hparams_file` argument. \n'
                'This will cause each ckpt file to be temporarily laoded onto GPU memory!\n\n'
                'It is highly recommended to pass `hparams_file` argument to avoid this.\n'
            )
    else:
        hparams_filepath = None

    # Import the class of the model
    cls = model_utils.import_class_by_path(args.model_class)

    if args.model_file is None and args.model_extracted_dir is None:
        raise ValueError("Cannot pass model_file and model_extracted_dir as None at the same time.")

    tmp_cfg = cls.restore_from(
        restore_path=args.model_file,
        trainer=Trainer(devices=1, strategy=NLPDDPStrategy(), accelerator="cpu", precision=precision),
        map_location=torch.device("cpu"),
        return_config=True,
    )
    plugins = []
    if precision in [16, '16', 'bf16', '16-mixed', 'bf16-mixed']:
        scaler = None
        if precision in [16, '16', '16-mixed']:
            scaler = GradScaler(
                init_scale=tmp_cfg.get('native_amp_init_scale', 2 ** 32),
                growth_interval=tmp_cfg.get('native_amp_growth_interval', 1000),
                hysteresis=tmp_cfg.get('hysteresis', 2),
            )
            # MixedPrecisionPlugin in PTL >= 2.0 requires precision to be 16-mixed or bf16-mixed
            plugin_precision = '16-mixed'
        else:
            plugin_precision = 'bf16-mixed'

        if tmp_cfg.get('megatron_amp_O2', False):
            plugins.append(MegatronHalfPrecisionPlugin(precision=plugin_precision, device='cuda', scaler=scaler))
        else:
            plugins.append(PipelineMixedPrecisionPlugin(precision=plugin_precision, device='cuda', scaler=scaler))
    trainer = Trainer(plugins=plugins, devices=1, strategy=NLPDDPStrategy(), accelerator="cpu", precision=precision)

    if tp_size < 0 or pp_size < 0:
        logging.info(f"Loading model config from {args.model_file} to get TP and PP size")
        model_config_internal = cls.restore_from(
            restore_path=args.model_file, trainer=trainer, map_location=torch.device("cpu"), return_config=True,
        )

        tp_size = model_config_internal.get('tensor_model_parallel_size', 1)
        pp_size = model_config_internal.get('pipeline_model_parallel_size', 1)

    # Check if TP conversion only
    tp_conversion_only = args.tp_conversion_only
    if tp_conversion_only:
        logging.info("Converting TP model to TP model only")

        if pp_size > 1:
            raise ValueError("Provided `--tp_conversion_only` but `--pipeline_model_parallel_size` > 1")

        if tgt_pp_size > 1:
            raise ValueError("Provided `--tp_conversion_only` but `--target_pipeline_model_parallel_size` > 1")

        if pipeline_model_parallel_split_rank > 0:
            raise ValueError("Provided `--tp_conversion_only` but `--target_pipeline_model_parallel_split_rank` > 0")

        # Force PP size to 1
        pp_size = 1
        tgt_pp_size = 1
        pipeline_model_parallel_split_rank = 0

    if vp_size is None or vp_size < 0:
        vp_size = 1

    app_state = AppState()
    app_state.data_parallel_rank = 0
    app_state.pipeline_model_parallel_size = pp_size
    app_state.tensor_model_parallel_size = tp_size

    if vp_size > 1:
        app_state.virtual_pipeline_model_parallel_size = vp_size
    app_state.model_parallel_size = app_state.pipeline_model_parallel_size * app_state.tensor_model_parallel_size

    world_size = pp_size * tp_size  # pseudo world size for simulating load of a specific rank on a single gpu

    app_state.tensor_model_parallel_rank = 0
    app_state.pipeline_model_parallel_rank = 0

    if vp_size > 1:
        set_virtual_parallel_rank_safely(0)

    # Extract tokenizer artifact from the model to temp directory
    logging.info("Extracting tokenizer artifact from NeMo file...")
    temp_dir = tempfile.mkdtemp()
    tokenizer_model_path = None
    with tarfile.open(args.model_file, "r") as tar:
        for member in tar.getmembers():
            if '.model' in member.name:
                extracted_file = tar.extractfile(member)
                extracted_file_path = os.path.join(temp_dir, member.name)

                if tokenizer_model_path is None:
                    logging.info(f"Found tokenizer. Extracting {member.name} to {extracted_file_path}")

                    tokenizer_model_path = extracted_file_path
                    with open(extracted_file_path, "wb") as f:
                        f.write(extracted_file.read())
                else:
                    if args.tokenizer_model_path is None:
                        logging.warning(
                            f"\n\nFound multiple tokenizer artifacts in the model file.\n"
                            f"Using only {tokenizer_model_path}.\n"
                            f"If this is incorrect, manually pass the correct tokenizer using "
                            f"`--tokenizer_model_path`.\n\n"
                        )

    # If input model has TP > 1 or PP > 1
    # Reconstruct the model to have TP = 1 and PP = 1
    # Note that this is a forward loop that will process PP [0..N] TP [0..M] in sequential order.
    if tp_size > 1 or pp_size > 1:
        partitions = {}  # 3d list of VP x PP x TP
        model = None

        # Build partitions structure
        for vp_idx in range(vp_size):
            partitions[vp_idx] = []  # Build first layer - VP

            for pp_idx in range(pp_size):
                # For each VP, build PP x TP holder
                partitions[vp_idx].append({})
                partitions[vp_idx][pp_idx] = []

        for vp_rank in range(vp_size):
            if vp_size > 1:
                set_virtual_parallel_rank_safely(vp_rank)

            for pp_rank in range(pp_size):
                app_state.pipeline_model_parallel_rank = pp_rank

                for tp_rank in range(tp_size):
                    app_state.tensor_model_parallel_rank = tp_rank

                    logging.info(f"Loading ------------ PP Rank: {pp_rank} TP Rank: {tp_rank}")

                    # Override flag that forces Model to use AppState instead of Trainer
                    # to determine the world size, global and local rank
                    # Used for simulating load of a specific rank on a single gpu
                    os.environ[NEMO_MEGATRON_MODEL_PARALLEL_APPSTATE_OVERRIDE] = "true"

                    # Compute the global rank to load the correct subset of parameters
                    global_rank = pp_rank * tp_size + tp_rank

                    # Update AppState
                    app_state.world_size = world_size
                    app_state.global_rank = global_rank
                    app_state.local_rank = global_rank % num_gpu_per_node
                    app_state.pipeline_model_parallel_size = pp_size
                    app_state.tensor_model_parallel_size = tp_size
                    app_state.pipeline_model_parallel_split_rank = pipeline_model_parallel_split_rank
                    app_state.model_parallel_size = (
                        app_state.pipeline_model_parallel_size * app_state.tensor_model_parallel_size
                    )

                    if vp_size > 1:
                        set_virtual_parallel_rank_safely(vp_rank)

                    if vp_rank == 0:
                        save_restore_connector = NLPSaveRestoreConnector()

                        if args.model_extracted_dir is not None:
                            logging.info(f"Using extracted model directory: {args.model_extracted_dir}")
                            save_restore_connector.model_extracted_dir = args.model_extracted_dir

                        if args.model_file is not None:
                            model_filepath = args.model_file
                        else:
                            model_filepath = args.model_extracted_dir

                        if vp_size == 1:

                            # Get model config
                            tmp_cfg = cls.restore_from(
                                restore_path=model_filepath,
                                trainer=trainer,
                                map_location=torch.device("cpu"),
                                save_restore_connector=save_restore_connector,
                                return_config=True,
                            )
<<<<<<< HEAD
                            if "neva" in args.model_class:
                                tmp_cfg.mm_cfg.llm.from_pretrained = None
=======
>>>>>>> 0e983db7

                            # Force model onto CPU
                            tmp_cfg, restore_dict = force_cpu_model(tmp_cfg)

                            # Restore model
                            model = cls.restore_from(
                                restore_path=model_filepath,
                                trainer=trainer,
                                map_location=torch.device("cpu"),
                                save_restore_connector=save_restore_connector,
                                override_config_path=tmp_cfg,
                            )
                            model.freeze()

                            # Restore model config
                            restore_model_config(model.cfg, restore_dict)

                        else:
                            if args.ckpt_name is None:
                                raise ValueError(
                                    "For Virtual Parallel, ckpt name is required.\n"
                                    "Please provide `--ckpt_name` argument."
                                )

                            # inject model parallel rank
                            checkpoint_path = model_utils.inject_model_parallel_rank(
                                os.path.join(model_filepath, args.ckpt_name)
                            )

                            vp_state_dict = torch.load(checkpoint_path, map_location="cpu")

                            if hparams_filepath is not None:
                                # Force the model onto CPU
                                tmp_cfg = OmegaConf.load(hparams_filepath)
                                tmp_cfg, restore_dict = force_cpu_model(tmp_cfg)

                                with tempfile.NamedTemporaryFile(mode='w', encoding='utf-8', suffix='.yml') as tmp:
                                    OmegaConf.save(tmp_cfg, tmp, resolve=True)
                                    tmp.seek(0)

                                    model = cls.load_from_checkpoint(
                                        checkpoint_path=checkpoint_path,
                                        trainer=trainer,
                                        map_location=torch.device("cpu"),
                                        hparams_file=tmp.name,
                                    )
                                    model.freeze()

                                    restore_model_config(model.cfg, restore_dict)

                            else:
                                model = cls.load_from_checkpoint(
                                    checkpoint_path=checkpoint_path, trainer=trainer, map_location=torch.device("cpu"),
                                )
                                model.freeze()

                        model.to(dtype=dtype)

                        # Reset env flag
                        os.environ.pop(NEMO_MEGATRON_MODEL_PARALLEL_APPSTATE_OVERRIDE, None)

                        logging.info(
                            f"<<<<<<<< LOADED MODEL PP={pp_rank + 1} TP={tp_rank + 1} | "
                            f"GLOBAL RANK = {global_rank} >>>>>>>>>"
                        )

                        # Save the parameters
                        if vp_size == 1:
                            params = [p for p in model.parameters()]
                            partitions[vp_rank][pp_rank].append(params)  # vp_rank = 0

                        else:
                            vp_params_tmp = []
                            for vp_idx in range(vp_size):
                                set_virtual_parallel_rank_safely(vp_idx)
                                vp_params = vp_state_dict[f'model{vp_idx}']
                                model.model[vp_idx].module.load_state_dict(vp_params, strict=True)
                                model.model[vp_idx].module.to('cpu')
                                params = [p for p in model.model[vp_idx].module.parameters()]
                                vp_params_tmp.append(params)
                                # partitions[pp_rank][vp_idx].append(params)

                            for vp_idx in range(vp_size):
                                partitions[vp_idx][pp_rank].append(vp_params_tmp[vp_idx])

                            del vp_params_tmp
                            set_virtual_parallel_rank_safely(0)

                        # app_state is being updated incorrectly during restore
                        app_state.data_parallel_rank = 0
                        app_state.pipeline_model_parallel_rank = pp_rank
                        app_state.tensor_model_parallel_rank = tp_rank
                        app_state.pipeline_model_parallel_size = pp_size
                        app_state.tensor_model_parallel_size = tp_size
                        app_state.model_parallel_size = (
                            app_state.pipeline_model_parallel_size * app_state.tensor_model_parallel_size
                        )

                        if vp_size > 1:
                            app_state.virtual_pipeline_model_parallel_size = vp_size
                            set_virtual_parallel_rank_safely(vp_rank)

        # Build a unified model with PP 1 TP 1
        with open_dict(model.cfg):
            model.cfg.tensor_model_parallel_size = 1
            model.cfg.pipeline_model_parallel_size = 1
            model.cfg.virtual_pipeline_model_parallel_size = None

        app_state.global_rank = 0
        app_state.local_rank = 0
        app_state.data_parallel_rank = 0
        app_state.pipeline_model_parallel_rank = 0
        app_state.tensor_model_parallel_rank = 0
        app_state.pipeline_model_parallel_size = 1
        app_state.tensor_model_parallel_size = 1
        app_state.model_parallel_size = 1

        if vp_size > 1:
            set_virtual_parallel_rank_safely(None)

        trainer = Trainer(
            plugins=plugins, devices=1, strategy=NLPDDPStrategy(), accelerator="cpu", precision=precision
        )

        with open_dict(model.cfg):
            if args.tokenizer_model_path is not None:
                model.cfg.tokenizer.model = args.tokenizer_model_path
            if args.tokenizer_vocab_file is not None:
                model.cfg.tokenizer.vocab_file = args.tokenizer_vocab_file

            model.cfg, restore_dict = force_cpu_model(model.cfg)

            # Remove Virtual Parallelism
            model.cfg.virtual_pipeline_model_parallel_size = None

        logging.info(f"<<<<<<<< Building TP 1 PP 1 base model >>>>>>>>>")
        model = cls(model.cfg, trainer)  # type: nn.Module
        model.freeze()
        model = model.to('cpu')
        model._save_restore_connector = NLPSaveRestoreConnector()

        restore_model_config(model.cfg, restore_dict)

        vp_param_count = 0
        for vp in range(vp_size):
            for pp in range(pp_size):
                for tp in range(tp_size):
                    vp_param_count += len(partitions[vp][pp][tp])

        if vp_size > 1:
            logging.debug(f"Total params in TP PP VP = 1 : {len(list(model.parameters()))}")
            logging.debug(f"Total params in VP PP TP (og): {vp_param_count}")

        # Flatten Virtual Pipeline
        if vp_size == 1:
            # unpack vp container, pack pp tp container
            partitions = partitions[0]
            partitions = {idx: val for idx, val in enumerate(partitions)}
        else:
            flat_partitions = {idx: [] for idx in range(pp_size)}

            """
            Under VP convention
            Notation : 
            Stage  = PP rank
            Number = GPT model / layer index
            Ignore TP - every PP has all TP corresponding to that PP
            chunk_index = the physical index of any [] in the list. Ex idx = 2 in below map corresponds to [2: PP 0 VP 1]]


            For a PP 2 VP 4 model with 8 GPT layers-

            Indices
            # Stage 0: [0:PP 0 VP 0]  [2:PP 0 VP 1]  [4:PP 0 VP 2]  [6:PP 0 VP 3]
            # Stage 1: [1:PP 1 VP 0]  [3:PP 1 VP 1]  [5:PP 1 VP 2]  [7:PP 1 VP 3]

            after conversion will become

            # Stage 0: [0,1,2,3:PP 0]
            # Stage 1: [4,5,6,7:PP 1]

            """
            pp_index = 0
            chunk_counter = 0
            tp_cache = [[] for _ in range(tp_size)]

            for vp in range(vp_size):
                for pp in range(pp_size):
                    # Gather all TP under this VP PP combination.
                    # We will accumulate TP parameters from multiple layers in this cache.
                    for tp in range(tp_size):
                        tp_cache[tp].extend(partitions[vp][pp][tp])

                    # This counter indexes the global selection of a VP PP combination in the above map
                    chunk_counter += 1

                    # Log the mapping from old VP x PP to new PP index
                    logging.info(f"VP Conversion - vp: {vp} pp: {pp} -> pp_idx: {pp_index}")

                    # Every vp_size chunks, we can fill a new PP index in the flat_partitions
                    if chunk_counter % vp_size == 0:
                        flat_partitions[pp_index].extend(tp_cache)
                        tp_cache = [[] for _ in range(tp_size)]
                        pp_index += 1

                        logging.debug(
                            f"VP merge step: \n"
                            f"vp: {vp} pp: {pp} pp_idx: {pp_index - 1} "
                            f"len(flat_partitions): {len(flat_partitions[pp_index - 1])}"
                        )

            logging.debug(f"PP Size len(flat partitions) : {len(flat_partitions)}")
            logging.debug(f"TP Size len(flat partitions[0]): {len(flat_partitions[0])}")
            logging.debug(f"Layers  len(flat partitions[0][0]) : {len(flat_partitions[0][0])}")

            partitions = flat_partitions
            del tp_cache

        if tgt_tp_size > 1 or tgt_pp_size > 1:
            merge_partition(model, partitions)
        else:
            # Write out the PP 1 TP 1 model to disk
            merge_partition(model, partitions, args.target_file)

        # Empty cache memory of all parameters from all PP TP partitions
        partitions.clear()

    else:
        # If input model has TP = 1 and PP = 1
        app_state.model_parallel_size = 1

        save_restore_connector = NLPSaveRestoreConnector()

        if args.model_extracted_dir is not None:
            logging.info(f"Using extracted model directory: {args.model_extracted_dir}")
            save_restore_connector.model_extracted_dir = args.model_extracted_dir

        if args.model_file is not None:
            model_filepath = args.model_file
        else:
            model_filepath = args.model_extracted_dir

        tmp_cfg = cls.restore_from(
            restore_path=model_filepath,
            trainer=trainer,
            map_location=torch.device("cpu"),
            save_restore_connector=save_restore_connector,
            return_config=True,
        )
<<<<<<< HEAD
        if "neva" in args.model_class:
            tmp_cfg.mm_cfg.llm.from_pretrained = None
=======
>>>>>>> 0e983db7

        tmp_cfg, restore_dict = force_cpu_model(tmp_cfg)

        model = cls.restore_from(
            restore_path=model_filepath,
            trainer=trainer,
            map_location=torch.device("cpu"),
            save_restore_connector=save_restore_connector,
            override_config_path=tmp_cfg,
        )
        model.to(dtype=dtype)

        restore_model_config(model.cfg, restore_dict)

    # If target model has TP > 1 or PP > 1
    if tgt_pp_size > 1 or tgt_tp_size > 1:

        # Preserve the TP 1 PP 1 model parameters and names
        global_params = []
        global_params.append([p for n, p in model.named_parameters()])  # params
        global_params.append([n for n, p in model.named_parameters()])  # names

        logging.debug("Global parameters:")
        for idx, (name, p) in enumerate(zip(global_params[1], global_params[0])):
            logging.debug(f"{name} - {p.shape}")

        logging.info(f"TP 1 PP 1 Number of Parameters : {len(global_params[0])}")

        world_size = (
            tgt_pp_size * tgt_tp_size
        )  # pseudo world size for simulating load of a specific rank on a single gpu
        new_global_batch_size = model.cfg.micro_batch_size * world_size
        old_global_batch_size = model.cfg.get('global_batch_size', model.cfg.micro_batch_size)

        global_offset = len(global_params[0]) - 1  # -1 cause this indexes the array, range [0, L-1]
        logging.info(f"Final layer offset for parameters: {global_offset}")

        for pp_rank in range(tgt_pp_size - 1, -1, -1):  # reverse order

            with open_dict(model.cfg):
                model.cfg.pipeline_model_parallel_size = tgt_pp_size
                model.cfg.tensor_model_parallel_size = tgt_tp_size

                if 'pipeline_model_parallel_split_rank' in model.cfg:
                    if pipeline_model_parallel_split_rank > 0:
                        model.cfg.pipeline_model_parallel_split_rank = pipeline_model_parallel_split_rank
                    elif pp_size > 1:
                        logging.warning(
                            f"Model config has `pipeline_model_parallel_split_rank` set to "
                            f"{model.cfg.pipeline_model_parallel_split_rank} and target PP "
                            f"size is {tgt_pp_size}. "
                            f"Provided `pipeline_model_parallel_split_rank` is "
                            f"{pipeline_model_parallel_split_rank}. "
                            f"Be careful that the model config is correct "
                            f"if encoder-decoder models are being converted."
                        )

                model.cfg.global_batch_size = old_global_batch_size  # Used for restoration

            # Override flag that forces Model to use AppState instead of Trainer
            # to determine the world size, global and local rank
            # Used for simulating load of a specific rank on a single gpu
            os.environ[NEMO_MEGATRON_MODEL_PARALLEL_APPSTATE_OVERRIDE] = "true"

            # Compute the global rank
            global_rank = (
                pp_rank * tgt_tp_size + 0
            )  # tp_rank = 0 needed just for modules, all TP will be merged to this PP rank

            # Update AppState
            app_state.world_size = world_size
            app_state.global_rank = global_rank
            app_state.local_rank = global_rank % num_gpu_per_node
            app_state.pipeline_model_parallel_size = tgt_pp_size
            app_state.tensor_model_parallel_size = tgt_tp_size
            app_state.model_parallel_size = (
                app_state.pipeline_model_parallel_size * app_state.tensor_model_parallel_size
            )

            trainer = Trainer(
                plugins=plugins, devices=1, strategy=NLPDDPStrategy(), accelerator="cpu", precision=precision
            )
            if args.tokenizer_model_path is not None:
                with open_dict(model.cfg):
                    model.cfg.tokenizer.model = args.tokenizer_model_path

            else:
                if tokenizer_model_path is None:
                    logging.warning("Could not extract tokenizer model file from checkpoint.")

                else:
                    # Extract tokenizer info
                    with open_dict(model.cfg):
                        model.cfg.tokenizer.model = tokenizer_model_path

            model.cfg, restore_dict = force_cpu_model(model.cfg)

            model = cls(model.cfg, trainer)
            model = model.to('cpu')
            model._save_restore_connector = NLPSaveRestoreConnector()
            model.freeze()
            model.to(dtype=dtype)

            restore_model_config(model.cfg, restore_dict)

            # Update global batch size
            if old_global_batch_size % new_global_batch_size != 0 or old_global_batch_size < new_global_batch_size:
                logging.info(
                    f"Global batch size {old_global_batch_size} is not divisible by new global batch size {new_global_batch_size}."
                    f" The model config will be updated with new global batch size {new_global_batch_size}."
                )
                with open_dict(model.cfg):
                    model.cfg.global_batch_size = new_global_batch_size

            logging.info(f"Global rank: {global_rank} Local rank: {app_state.local_rank} World size: {world_size}")
            logging.info(f"PP rank: {pp_rank} TP rank: {0}")
            logging.info(f"TP 1 PP 1 Number of Layers : {len(global_params[0])}")
            logging.info(f"Remaining layer offset for parameters: {global_offset}")
            logging.info("\n")

            # Special case for TP conversion only mode
            if tp_conversion_only:
                logging.info(f"Skipping PP split due to flag `--tp_conversion_only`")

                split_tp_partition_only(model, global_params, tgt_tp_size, args.target_file, args.megatron_legacy)
                break

            global_offset = split_partition(
                model,
                global_params,
                tgt_pp_size,
                tgt_tp_size,
                pp_rank,
                global_offset,
                pipeline_model_parallel_split_rank,
                args.target_file,
                args.megatron_legacy,
            )

            # Reset env flag
            os.environ.pop(NEMO_MEGATRON_MODEL_PARALLEL_APPSTATE_OVERRIDE, None)

        # Check if invalid global offset - after all PP splits, global offset should be -1
        if global_offset < -1 and not tp_conversion_only:
            raise ValueError(
                f"Invalid global offset {global_offset} found for global rank {app_state.global_rank} "
                f"and local rank {app_state.local_rank}. Should be -1 if all parameters have been assigned. "
                f"Currently, seems some parameters were duplicated."
            )
        elif global_offset > -1 and not tp_conversion_only:
            logging.error("\n")
            logging.error("!" * 80)
            logging.error("Error: Some parameters were not correctly added to model partitions.")
            logging.error("Below is list of parameters skipped in reverse order: ")

            for param_id in range(global_offset, -1, -1):
                logging.error(
                    f"Param ID: {param_id} : {global_params[1][param_id]} {global_params[0][param_id].shape}"
                )
            logging.error("!" * 80)

            raise ValueError(
                f"Invalid global offset {global_offset} found for global rank {app_state.global_rank} "
                f"and local rank {app_state.local_rank}. Should be -1 if all parameters have been assigned. "
                f"Currently, seems some parameters were not assigned."
            )

    logging.info("Successfully finished changing partitions!")

    if temp_dir is not None:
        shutil.rmtree(temp_dir, ignore_errors=True)


if __name__ == '__main__':
    main()<|MERGE_RESOLUTION|>--- conflicted
+++ resolved
@@ -147,21 +147,12 @@
         original_cpu_init = cfg.get('use_cpu_initialization', False)
         if 'megatron_amp_O2' in cfg:
             key = 'megatron_amp_O2'
-<<<<<<< HEAD
-            original_amp_O2 = cfg.megatron_amp_O2
-        elif 'megatron_amp_02' in cfg:
-            key = 'megatron_amp_02'
-            original_amp_O2 = cfg.megatron_amp_02
-        else:
-            key, original_amp_O2 = None, None
-=======
             original_amp_o2 = cfg.megatron_amp_O2
         elif 'megatron_amp_02' in cfg:
             key = 'megatron_amp_02'
             original_amp_o2 = cfg.megatron_amp_02
         else:
             key, original_amp_o2 = None, None
->>>>>>> 0e983db7
 
         # Set new values
         cfg.use_cpu_initialization = True
@@ -169,15 +160,9 @@
             cfg[key] = False
 
     # Setup restore dict
-<<<<<<< HEAD
-    restore_dict = {'use_cpu_initialization': original_cpu_init}  # 'megatron_amp_O2': original_amp_O2
-    if key is not None:
-        restore_dict[key] = original_amp_O2
-=======
     restore_dict = {'use_cpu_initialization': original_cpu_init}  # 'megatron_amp_O2': original_amp_o2
     if key is not None:
         restore_dict[key] = original_amp_o2
->>>>>>> 0e983db7
 
     return cfg, restore_dict
 
@@ -873,7 +858,7 @@
             logging.warning("BF16 is not supported on this device. Using FP16 instead.")
             precision = precision[2:]
 
-    if precision in [32, '32', '32-true']:
+    if precision == 32:
         dtype = torch.float32
     elif precision in [16, "16", "16-mixed"]:
         dtype = torch.float16
@@ -1091,11 +1076,6 @@
                                 save_restore_connector=save_restore_connector,
                                 return_config=True,
                             )
-<<<<<<< HEAD
-                            if "neva" in args.model_class:
-                                tmp_cfg.mm_cfg.llm.from_pretrained = None
-=======
->>>>>>> 0e983db7
 
                             # Force model onto CPU
                             tmp_cfg, restore_dict = force_cpu_model(tmp_cfg)
@@ -1345,11 +1325,6 @@
             save_restore_connector=save_restore_connector,
             return_config=True,
         )
-<<<<<<< HEAD
-        if "neva" in args.model_class:
-            tmp_cfg.mm_cfg.llm.from_pretrained = None
-=======
->>>>>>> 0e983db7
 
         tmp_cfg, restore_dict = force_cpu_model(tmp_cfg)
 
