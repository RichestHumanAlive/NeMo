--- conflicted
+++ resolved
@@ -166,13 +166,8 @@
   ddp_overlap: True # True for using PyTorch DDP overlap.
 
   optim:
-<<<<<<< HEAD
-    name: megatron_fused_adam
+    name: fused_adam
     lr: 1e-4
-=======
-    name: fused_adam
-    lr: null
->>>>>>> fda2cd02
     weight_decay: 0.
     betas:
       - 0.9
