# ! /usr/bin/python
# -*- coding: utf-8 -*-

# Copyright 2020 NVIDIA. All Rights Reserved.
#
# Licensed under the Apache License, Version 2.0 (the "License");
# you may not use this file except in compliance with the License.
# You may obtain a copy of the License at
#
#     http://www.apache.org/licenses/LICENSE-2.0
#
# Unless required by applicable law or agreed to in writing, software
# distributed under the License is distributed on an "AS IS" BASIS,
# WITHOUT WARRANTIES OR CONDITIONS OF ANY KIND, either express or implied.
# See the License for the specific language governing permissions and
# limitations under the License.
# =============================================================================

import copy
import os
import sys
from collections import OrderedDict
from os import path, sys
from pathlib import Path
from unittest import TestCase

import numpy as np

# git clone git@github.com:microsoft/onnxruntime.git
# cd onnxruntime
#
# ./build.sh --update --build --config RelWithDebInfo  --build_shared_lib --parallel \
#     --cudnn_home /usr/lib/x86_64-linux-gnu --cuda_home /usr/local/cuda \
#     --tensorrt_home .../TensorRT --use_tensorrt --enable_pybind --build_wheel
#
# pip install --upgrade ./build/Linux/RelWithDebInfo/dist/*.whl
import onnxruntime as ort
<<<<<<< HEAD

import pytest

from .tensorrt_loaders import DefaultDataLoader, DataLoaderCache, OnnxFileLoader, OnnxNetworkLoader, BuildEngineLoader
from .tensorrt_runner import TensorRTRunnerV2
=======
import pytest
>>>>>>> c0625591
import torch
from ruamel.yaml import YAML

import nemo
import nemo.collections.asr as nemo_asr
import nemo.collections.nlp as nemo_nlp
import nemo.collections.nlp.nm.trainables.common.token_classification_nm
from nemo import logging

# Check if the required libraries and runtimes are installed.
try:
    # Only initialize GPU after this runner is activated.
    import pycuda.autoinit

    # This import causes pycuda to automatically manage CUDA context creation and cleanup.
    import pycuda.driver as cuda

    sys.path.append(os.path.join(path.dirname(path.abspath(__file__)), 'trt_ONNX'))
    import tensorrt_loaders as loaders
    import tensorrt_runner as runner
except:
    # Skip tests.
    pytestmark = pytest.mark.skip


@pytest.mark.usefixtures("neural_factory")
class TestDeployExport(TestCase):
    def setUp(self):
        logging.setLevel(logging.WARNING)
        device = nemo.core.DeviceType.GPU
        self.nf = nemo.core.NeuralModuleFactory(backend=nemo.core.Backend.PyTorch, placement=device)

    def __test_export_route(self, module, out_name, mode, input_example=None):
        out = Path(out_name)
        if out.exists():
            os.remove(out)

        outputs_fwd = (
            module.forward(*tuple(input_example.values()))
            if isinstance(input_example, OrderedDict)
            else (
                module.forward(*input_example)
                if isinstance(input_example, tuple)
                else module.forward(input_example)
                if input_example is not None
                else None
            )
        )

        deploy_input_example = (
            tuple(input_example.values()) if isinstance(input_example, OrderedDict) else input_example
        )
        self.nf.deployment_export(
            module=module,
            output=out_name,
            input_example=deploy_input_example,
            d_format=mode,
            output_example=outputs_fwd,
        )

        tol = 5.0e-3
        out = Path(out_name)
        self.assertTrue(out.exists())

        if mode == nemo.core.DeploymentFormat.TRTONNX:

            data_loader = DefaultDataLoader()
            loader_cache = DataLoaderCache(data_loader)
            profile_shapes = OrderedDict()
            names = list(module.input_ports) + list(module.output_ports)

            if isinstance(input_example, tuple):
                si = [tuple(input_example[i].shape) for i in range(len(input_example))]
            elif isinstance(input_example, OrderedDict):
                si = [tuple(input_example.values())[i].shape for i in range(len(input_example))]
            else:
                si = [tuple(input_example.shape)]
            if isinstance(outputs_fwd, tuple):
                fi = [tuple(outputs_fwd[i].shape) for i in range(len(outputs_fwd))]
            else:
                fi = [tuple(outputs_fwd.shape)]
            si = si + fi
            i = 0
            for name in names:
                profile_shapes[name] = [si[i]] * 3
                i = i + 1

            onnx_loader = OnnxFileLoader(out_name)
            network_loader = OnnxNetworkLoader(onnx_loader, explicit_precision=False)
            model_loader = BuildEngineLoader(
                network_loader,
                max_workspace_size=1 << 30,
                fp16_mode=False,
                int8_mode=False,
                profile_shapes=profile_shapes,
                write_engine=None,
                calibrator=None,
                layerwise=False,
            )

            with TensorRTRunnerV2(model_loader=model_loader) as active_runner:
                input_metadata = active_runner.get_input_metadata()
                if input_metadata is None:
                    logging.critical("For {:}, get_input_metadata() returned None!".format(active_runner.name))
                logging.debug("Runner Inputs: {:}".format(input_metadata))
                feed_dict = loader_cache.load(iteration=0, input_metadata=input_metadata, input_example=input_example)
                inputs = dict()
                input_names = list(input_metadata.keys())
                for i in range(len(input_names)):
                    input_name = input_names[i]
                    if input_name in module.disabled_deployment_input_ports:
                        continue
                    inputs[input_name] = (
                        input_example[input_name].cpu().numpy()
                        if isinstance(input_example, OrderedDict)
                        else (
                            input_example[i].cpu().numpy()
                            if isinstance(input_example, tuple)
                            else input_example.cpu().numpy()
                        )
                    )

                out_dict = active_runner.infer(feed_dict=feed_dict, output=outputs_fwd)
                for ov in out_dict.values():
                    outputs_scr = torch.from_numpy(ov).cuda()
                    break

                outputs = []
                outputs.append(copy.deepcopy(out_dict))
                logging.debug(
                    "Received outputs: {:}".format(
                        ["{:}: {:}".format(name, out.shape) for name, out in out_dict.items()]
                    )
                )
                logging.info("Output Buffers: {:}".format(outputs))

            inpex = []
            for ie in feed_dict.values():  # loader_cache.cache[0].values():
                if ie.dtype.type is np.int32:
                    inpex.append(torch.from_numpy(ie).long().cuda())
                else:
                    inpex.append(torch.from_numpy(ie).cuda())
                if len(inpex) == len(input_example):
                    break
            inpex = tuple(inpex)
            outputs_fwd = module.forward(*inpex)

        elif mode == nemo.core.DeploymentFormat.ONNX:
            # Must recompute because *module* might be different now
            outputs_fwd = (
                module.forward(*tuple(input_example.values()))
                if isinstance(input_example, OrderedDict)
                else (
                    module.forward(*input_example)
                    if isinstance(input_example, tuple)
                    else module.forward(input_example)
                )
            )
            sess_options = ort.SessionOptions()
            sess_options.graph_optimization_level = ort.GraphOptimizationLevel.ORT_ENABLE_BASIC
            ort_session = ort.InferenceSession(out_name, sess_options, ['CUDAExecutionProvider'])
            print('Execution Providers: ', ort_session.get_providers())
            inputs = dict()
            input_names = list(module.input_ports)
            ort_inputs = ort_session.get_inputs()
            for i in range(len(input_names)):
                input_name = input_names[i]
                if input_name in module.disabled_deployment_input_ports:
                    input_name = ort_inputs[i].name
                inputs[input_name] = (
                    input_example[input_name].cpu().numpy()
                    if isinstance(input_example, OrderedDict)
                    else (
                        input_example[i].cpu().numpy()
                        if isinstance(input_example, tuple)
                        else input_example.cpu().numpy()
                    )
                )
            outputs_scr = ort_session.run(None, inputs)
            outputs_scr = torch.from_numpy(outputs_scr[0]).cuda()
        elif mode == nemo.core.DeploymentFormat.TORCHSCRIPT:
            scr = torch.jit.load(out_name)
            if isinstance(module, nemo.backends.pytorch.tutorials.TaylorNet):
                input_example = torch.randn(4, 1).cuda()
                outputs_fwd = module.forward(input_example)
            outputs_scr = (
                module.forward(*tuple(input_example.values()))
                if isinstance(input_example, OrderedDict)
                else (
                    module.forward(*input_example)
                    if isinstance(input_example, tuple)
                    else module.forward(input_example)
                )
            )
        elif mode == nemo.core.DeploymentFormat.PYTORCH:
            module.load_state_dict(torch.load(out_name))
            module.eval()
            outputs_scr = (
                module.forward(*tuple(input_example.values()))
                if isinstance(input_example, OrderedDict)
                else (
                    module.forward(*input_example)
                    if isinstance(input_example, tuple)
                    else module.forward(input_example)
                )
            )

        outputs_scr = (
            outputs_scr[0] if isinstance(outputs_scr, tuple) or isinstance(outputs_scr, list) else outputs_scr
        )
        outputs_fwd = (
            outputs_fwd[0] if isinstance(outputs_fwd, tuple) or isinstance(outputs_fwd, list) else outputs_fwd
        )

        self.assertLess((outputs_scr - outputs_fwd).norm(p=2), tol)

        if out.exists():
            os.remove(out)

    def __test_export_route_all(self, module, out_name, input_example=None):
        if input_example is not None:
            self.__test_export_route(
                module, out_name + '.trt.onnx', nemo.core.DeploymentFormat.TRTONNX, input_example=input_example
            )
            self.__test_export_route(module, out_name + '.onnx', nemo.core.DeploymentFormat.ONNX, input_example)
            self.__test_export_route(module, out_name + '.pt', nemo.core.DeploymentFormat.PYTORCH, input_example)
        self.__test_export_route(module, out_name + '.ts', nemo.core.DeploymentFormat.TORCHSCRIPT, input_example)

    @pytest.mark.unit
    @pytest.mark.run_only_on('GPU')
    def test_simple_module_export(self):
        simplest_module = nemo.backends.pytorch.tutorials.TaylorNet(dim=4)
        self.__test_export_route_all(
            module=simplest_module, out_name="simple", input_example=None,
        )

    @pytest.mark.unit
    @pytest.mark.run_only_on('GPU')
    def test_TokenClassifier_module_export(self):
        t_class = nemo.collections.nlp.nm.trainables.common.token_classification_nm.TokenClassifier(
            hidden_size=512, num_classes=16, use_transformer_pretrained=False
        )
        self.__test_export_route_all(
            module=t_class, out_name="t_class", input_example=torch.randn(16, 16, 512).cuda(),
        )

    @pytest.mark.unit
    @pytest.mark.run_only_on('GPU')
    def test_jasper_decoder(self):
        j_decoder = nemo_asr.JasperDecoderForCTC(feat_in=1024, num_classes=33)
        self.__test_export_route_all(
            module=j_decoder, out_name="j_decoder", input_example=torch.randn(34, 1024, 1).cuda(),
        )

    @pytest.mark.unit
    @pytest.mark.run_only_on('GPU')
    def test_hf_bert(self):
        bert = nemo.collections.nlp.nm.trainables.common.huggingface.BERT(pretrained_model_name="bert-base-uncased")
        input_example = OrderedDict(
            [
                ("input_ids", torch.randint(low=0, high=16, size=(2, 16)).cuda()),
                ("token_type_ids", torch.randint(low=0, high=2, size=(2, 16)).cuda()),
                ("attention_mask", torch.randint(low=0, high=2, size=(2, 16)).cuda()),
            ]
        )
        self.__test_export_route_all(module=bert, out_name="bert", input_example=input_example)

    @pytest.mark.unit
    @pytest.mark.run_only_on('GPU')
    def test_jasper_encoder(self):
        with open("tests/data/jasper_smaller.yaml") as file:
            yaml = YAML(typ="safe")
            jasper_model_definition = yaml.load(file)

        jasper_encoder = nemo_asr.JasperEncoder(
            conv_mask=False,
            feat_in=jasper_model_definition['AudioToMelSpectrogramPreprocessor']['features'],
            **jasper_model_definition['JasperEncoder']
        )

        self.__test_export_route_all(
            module=jasper_encoder,
            out_name="jasper_encoder",
            input_example=(torch.randn(16, 64, 256).cuda(), torch.randn(256).cuda()),
        )

    @pytest.mark.unit
    @pytest.mark.run_only_on('GPU')
    def test_quartz_encoder(self):
        with open("tests/data/quartznet_test.yaml") as file:
            yaml = YAML(typ="safe")
            quartz_model_definition = yaml.load(file)
            del quartz_model_definition['JasperEncoder']['conv_mask']

        jasper_encoder = nemo_asr.JasperEncoder(
            conv_mask=False,
            feat_in=quartz_model_definition['AudioToMelSpectrogramPreprocessor']['features'],
            **quartz_model_definition['JasperEncoder']
        )

        self.__test_export_route_all(
            module=jasper_encoder,
            out_name="quartz_encoder",
            input_example=(torch.randn(16, 64, 256).cuda(), torch.randint(20, (16,)).cuda()),
        )<|MERGE_RESOLUTION|>--- conflicted
+++ resolved
@@ -35,15 +35,10 @@
 #
 # pip install --upgrade ./build/Linux/RelWithDebInfo/dist/*.whl
 import onnxruntime as ort
-<<<<<<< HEAD
-
 import pytest
 
 from .tensorrt_loaders import DefaultDataLoader, DataLoaderCache, OnnxFileLoader, OnnxNetworkLoader, BuildEngineLoader
 from .tensorrt_runner import TensorRTRunnerV2
-=======
-import pytest
->>>>>>> c0625591
 import torch
 from ruamel.yaml import YAML
 
